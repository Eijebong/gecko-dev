--- conflicted
+++ resolved
@@ -489,11 +489,6 @@
         host,port = options.marionette.split(':')
         kwargs['host'] = host
         kwargs['port'] = int(port)
-<<<<<<< HEAD
-    if options.geckoPath:
-        kwargs['gecko_path'] = options.geckoPath
-=======
->>>>>>> a4d19163
     marionette = Marionette.getMarionetteOrExit(**kwargs)
     auto.marionette = marionette
 
