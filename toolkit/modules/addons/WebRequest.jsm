/* This Source Code Form is subject to the terms of the Mozilla Public
 * License, v. 2.0. If a copy of the MPL was not distributed with this
 * file, You can obtain one at http://mozilla.org/MPL/2.0/. */

"use strict";

const EXPORTED_SYMBOLS = ["WebRequest"];

/* exported WebRequest */

/* globals ChannelWrapper */

const Ci = Components.interfaces;
const Cc = Components.classes;
const Cu = Components.utils;
const Cr = Components.results;

const {nsIHttpActivityObserver, nsISocketTransport} = Ci;

Cu.import("resource://gre/modules/Services.jsm");
Cu.import("resource://gre/modules/XPCOMUtils.jsm");

XPCOMUtils.defineLazyModuleGetter(this, "ExtensionUtils",
                                  "resource://gre/modules/ExtensionUtils.jsm");
XPCOMUtils.defineLazyModuleGetter(this, "WebRequestCommon",
                                  "resource://gre/modules/WebRequestCommon.jsm");
XPCOMUtils.defineLazyModuleGetter(this, "WebRequestUpload",
                                  "resource://gre/modules/WebRequestUpload.jsm");

XPCOMUtils.defineLazyGetter(this, "ExtensionError", () => ExtensionUtils.ExtensionError);

function runLater(job) {
  Services.tm.dispatchToMainThread(job);
}

function parseFilter(filter) {
  if (!filter) {
    filter = {};
  }

  // FIXME: Support windowId filtering.
  return {urls: filter.urls || null, types: filter.types || null};
}

function parseExtra(extra, allowed = [], optionsObj = {}) {
  if (extra) {
    for (let ex of extra) {
      if (allowed.indexOf(ex) == -1) {
        throw new ExtensionError(`Invalid option ${ex}`);
      }
    }
  }

  let result = Object.assign({}, optionsObj);
  for (let al of allowed) {
    if (extra && extra.indexOf(al) != -1) {
      result[al] = true;
    }
  }
  return result;
}

function isThenable(value) {
  return value && typeof value === "object" && typeof value.then === "function";
}

class HeaderChanger {
  constructor(channel) {
    this.channel = channel;

    this.array = this.readHeaders();
  }

  getMap() {
    if (!this.map) {
      this.map = new Map();
      for (let header of this.array) {
        this.map.set(header.name.toLowerCase(), header);
      }
    }
    return this.map;
  }

  toArray() {
    return this.array;
  }

  validateHeaders(headers) {
    // We should probably use schema validation for this.

    if (!Array.isArray(headers)) {
      return false;
    }

    return headers.every(header => {
      if (typeof header !== "object" || header === null) {
        return false;
      }

      if (typeof header.name !== "string") {
        return false;
      }

      return (typeof header.value === "string" ||
              Array.isArray(header.binaryValue));
    });
  }

  applyChanges(headers) {
    if (!this.validateHeaders(headers)) {
      /* globals uneval */
      Cu.reportError(`Invalid header array: ${uneval(headers)}`);
      return;
    }

    let newHeaders = new Set(headers.map(
      ({name}) => name.toLowerCase()));

    // Remove missing headers.
    let origHeaders = this.getMap();
    for (let name of origHeaders.keys()) {
      if (!newHeaders.has(name)) {
        this.setHeader(name, "");
      }
    }

    // Set new or changed headers.
    for (let {name, value, binaryValue} of headers) {
      if (binaryValue) {
        value = String.fromCharCode(...binaryValue);
      }
      let original = origHeaders.get(name.toLowerCase());
      if (!original || value !== original.value) {
        this.setHeader(name, value);
      }
    }
  }
}

class RequestHeaderChanger extends HeaderChanger {
  setHeader(name, value) {
    try {
      this.channel.setRequestHeader(name, value);
    } catch (e) {
      Cu.reportError(new Error(`Error setting request header ${name}: ${e}`));
    }
  }

  readHeaders() {
    return this.channel.getRequestHeaders();
  }
}

class ResponseHeaderChanger extends HeaderChanger {
  setHeader(name, value) {
    try {
      this.channel.setResponseHeader(name, value);
    } catch (e) {
      Cu.reportError(new Error(`Error setting response header ${name}: ${e}`));
    }
  }

  readHeaders() {
    return this.channel.getResponseHeaders();
  }
}

const MAYBE_CACHED_EVENTS = new Set([
  "onResponseStarted", "onBeforeRedirect", "onCompleted", "onErrorOccurred",
]);

const OPTIONAL_PROPERTIES = [
  "requestHeaders", "responseHeaders", "statusCode", "statusLine", "error", "redirectUrl",
  "requestBody", "scheme", "realm", "isProxy", "challenger", "proxyInfo", "ip",
];

function serializeRequestData(eventName) {
  let data = {
    requestId: this.requestId,
    url: this.url,
    originUrl: this.originUrl,
    documentUrl: this.documentUrl,
    method: this.method,
    type: this.type,
    timeStamp: Date.now(),
    frameId: this.windowId,
    parentFrameId: this.parentWindowId,
  };

  if (MAYBE_CACHED_EVENTS.has(eventName)) {
    data.fromCache = !!this.fromCache;
  }

  for (let opt of OPTIONAL_PROPERTIES) {
    if (typeof this[opt] !== "undefined") {
      data[opt] = this[opt];
    }
  }
  return data;
}

var HttpObserverManager;

var nextFakeRequestId = 1;

var ContentPolicyManager = {
  policyData: new Map(),
  policies: new Map(),
  idMap: new Map(),
  nextId: 0,

  init() {
    Services.ppmm.initialProcessData.webRequestContentPolicies = this.policyData;

    Services.ppmm.addMessageListener("WebRequest:ShouldLoad", this);
    Services.mm.addMessageListener("WebRequest:ShouldLoad", this);
  },

  receiveMessage(msg) {
    let browser = msg.target instanceof Ci.nsIDOMXULElement ? msg.target : null;

    let requestId = `fakeRequest-${++nextFakeRequestId}`;
    for (let id of msg.data.ids) {
      let callback = this.policies.get(id);
      if (!callback) {
        // It's possible that this listener has been removed and the
        // child hasn't learned yet.
        continue;
      }
      let response = null;
      let listenerKind = "onStop";
      let data = Object.assign({requestId, browser, serialize: serializeRequestData}, msg.data);

      delete data.ids;
      try {
        response = callback(data);
        if (response) {
          if (response.cancel) {
            listenerKind = "onError";
            data.error = "NS_ERROR_ABORT";
            return {cancel: true};
          }
          // FIXME: Need to handle redirection here (for non-HTTP URIs only)
        }
      } catch (e) {
        Cu.reportError(e);
      } finally {
        runLater(() => this.runChannelListener(listenerKind, data));
      }
    }

    return {};
  },

  shouldRunListener(policyType, url, opts) {
    let {filter} = opts;

    if (filter.types && !filter.types.includes(policyType)) {
      return false;
    }

    if (filter.urls && !filter.urls.matches(url)) {
      return false;
    }

    let {extension} = opts;
    if (extension && !extension.allowedOrigins.matches(url)) {
      return false;
    }

    return true;
  },

  runChannelListener(kind, data) {
    let listeners = HttpObserverManager.listeners[kind];
    for (let [callback, opts] of listeners.entries()) {
      if (this.shouldRunListener(data.type, data.url, opts)) {
        callback(data);
      }
    }
  },

  addListener(callback, opts) {
    // Clone opts, since we're going to modify them for IPC.
    opts = Object.assign({}, opts);
    let id = this.nextId++;
    opts.id = id;
    if (opts.filter.urls) {
      opts.filter = Object.assign({}, opts.filter);
      opts.filter.urls = opts.filter.urls.patterns.map(url => url.pattern);
    }
    Services.ppmm.broadcastAsyncMessage("WebRequest:AddContentPolicy", opts);

    this.policyData.set(id, opts);

    this.policies.set(id, callback);
    this.idMap.set(callback, id);
  },

  removeListener(callback) {
    let id = this.idMap.get(callback);
    Services.ppmm.broadcastAsyncMessage("WebRequest:RemoveContentPolicy", {id});

    this.policyData.delete(id);
    this.idMap.delete(callback);
    this.policies.delete(id);
  },
};
ContentPolicyManager.init();

var ChannelEventSink = {
  _classDescription: "WebRequest channel event sink",
  _classID: Components.ID("115062f8-92f1-11e5-8b7f-080027b0f7ec"),
  _contractID: "@mozilla.org/webrequest/channel-event-sink;1",

  QueryInterface: XPCOMUtils.generateQI([Ci.nsIChannelEventSink,
                                         Ci.nsIFactory]),

  init() {
    Components.manager.QueryInterface(Ci.nsIComponentRegistrar)
      .registerFactory(this._classID, this._classDescription, this._contractID, this);
  },

  register() {
    let catMan = Cc["@mozilla.org/categorymanager;1"].getService(Ci.nsICategoryManager);
    catMan.addCategoryEntry("net-channel-event-sinks", this._contractID, this._contractID, false, true);
  },

  unregister() {
    let catMan = Cc["@mozilla.org/categorymanager;1"].getService(Ci.nsICategoryManager);
    catMan.deleteCategoryEntry("net-channel-event-sinks", this._contractID, false);
  },

  // nsIChannelEventSink implementation
  asyncOnChannelRedirect(oldChannel, newChannel, flags, redirectCallback) {
    runLater(() => redirectCallback.onRedirectVerifyCallback(Cr.NS_OK));
    try {
      HttpObserverManager.onChannelReplaced(oldChannel, newChannel);
    } catch (e) {
      // we don't wanna throw: it would abort the redirection
    }
  },

  // nsIFactory implementation
  createInstance(outer, iid) {
    if (outer) {
      throw Cr.NS_ERROR_NO_AGGREGATION;
    }
    return this.QueryInterface(iid);
  },
};

ChannelEventSink.init();

// nsIAuthPrompt2 implementation for onAuthRequired
class AuthRequestor {
  constructor(channel, httpObserver) {
    this.notificationCallbacks = channel.notificationCallbacks;
    this.loadGroupCallbacks = channel.loadGroup && channel.loadGroup.notificationCallbacks;
    this.httpObserver = httpObserver;
  }

  QueryInterface(iid) {
    if (iid.equals(Ci.nsISupports) ||
        iid.equals(Ci.nsIInterfaceRequestor) ||
        iid.equals(Ci.nsIAuthPromptProvider) ||
        iid.equals(Ci.nsIAuthPrompt2)) {
      return this;
    }
    try {
      return this.notificationCallbacks.QueryInterface(iid);
    } catch (e) {}
    throw Cr.NS_ERROR_NO_INTERFACE;
  }

  getInterface(iid) {
    if (iid.equals(Ci.nsIAuthPromptProvider) || iid.equals(Ci.nsIAuthPrompt2)) {
      return this;
    }
    try {
      return this.notificationCallbacks.getInterface(iid);
    } catch (e) {}
    throw Cr.NS_ERROR_NO_INTERFACE;
  }

  _getForwardedInterface(iid) {
    try {
      return this.notificationCallbacks.getInterface(iid);
    } catch (e) {
      return this.loadGroupCallbacks.getInterface(iid);
    }
  }

  // nsIAuthPromptProvider getAuthPrompt
  getAuthPrompt(reason, iid) {
    // This should never get called without getInterface having been called first.
    if (iid.equals(Ci.nsIAuthPrompt2)) {
      return this;
    }
    return this._getForwardedInterface(Ci.nsIAuthPromptProvider).getAuthPrompt(reason, iid);
  }

  // nsIAuthPrompt2 promptAuth
  promptAuth(channel, level, authInfo) {
    this._getForwardedInterface(Ci.nsIAuthPrompt2).promptAuth(channel, level, authInfo);
  }

  _getForwardPrompt(data) {
    let reason = data.isProxy ? Ci.nsIAuthPromptProvider.PROMPT_PROXY : Ci.nsIAuthPromptProvider.PROMPT_NORMAL;
    for (let callbacks of [this.notificationCallbacks, this.loadGroupCallbacks]) {
      try {
        return callbacks.getInterface(Ci.nsIAuthPromptProvider).getAuthPrompt(reason, Ci.nsIAuthPrompt2);
      } catch (e) {}
      try {
        return callbacks.getInterface(Ci.nsIAuthPrompt2);
      } catch (e) {}
    }
    throw Cr.NS_ERROR_NO_INTERFACE;
  }

  // nsIAuthPrompt2 asyncPromptAuth
  asyncPromptAuth(channel, callback, context, level, authInfo) {
    let wrapper = ChannelWrapper.get(channel);

    let uri = channel.URI;
    let proxyInfo;
    let isProxy = !!(authInfo.flags & authInfo.AUTH_PROXY);
    if (isProxy && channel instanceof Ci.nsIProxiedChannel) {
      proxyInfo = channel.proxyInfo;
    }
    let data = {
      scheme: authInfo.authenticationScheme,
      realm: authInfo.realm,
      isProxy,
      challenger: {
        host: proxyInfo ? proxyInfo.host : uri.host,
        port: proxyInfo ? proxyInfo.port : uri.port,
      },
    };

    // In the case that no listener provides credentials, we fallback to the
    // previously set callback class for authentication.
    wrapper.authPromptForward = () => {
      try {
        let prompt = this._getForwardPrompt(data);
        prompt.asyncPromptAuth(channel, callback, context, level, authInfo);
      } catch (e) {
        Cu.reportError(`webRequest asyncPromptAuth failure ${e}`);
        callback.onAuthCancelled(context, false);
      }
      wrapper.authPromptForward = null;
      wrapper.authPromptCallback = null;
    };
    wrapper.authPromptCallback = (authCredentials) => {
      // The API allows for canceling the request, providing credentials or
      // doing nothing, so we do not provide a way to call onAuthCanceled.
      // Canceling the request will result in canceling the authentication.
      if (authCredentials &&
          typeof authCredentials.username === "string" &&
          typeof authCredentials.password === "string") {
        authInfo.username = authCredentials.username;
        authInfo.password = authCredentials.password;
        try {
          callback.onAuthAvailable(context, authInfo);
        } catch (e) {
          Cu.reportError(`webRequest onAuthAvailable failure ${e}`);
        }
        // At least one addon has responded, so we wont forward to the regular
        // prompt handlers.
        wrapper.authPromptForward = null;
        wrapper.authPromptCallback = null;
      }
    };

    this.httpObserver.runChannelListener(wrapper, "authRequired", data);

    return {
      QueryInterface: XPCOMUtils.generateQI([Ci.nsICancelable]),
      cancel() {
        try {
          callback.onAuthCancelled(context, false);
        } catch (e) {
          Cu.reportError(`webRequest onAuthCancelled failure ${e}`);
        }
        wrapper.authPromptForward = null;
        wrapper.authPromptCallback = null;
      },
    };
  }
}

HttpObserverManager = {
  openingInitialized: false,
  modifyInitialized: false,
  examineInitialized: false,
  redirectInitialized: false,
  activityInitialized: false,
  needTracing: false,

  listeners: {
    opening: new Map(),
    modify: new Map(),
    afterModify: new Map(),
    headersReceived: new Map(),
    authRequired: new Map(),
    onRedirect: new Map(),
    onStart: new Map(),
    onError: new Map(),
    onStop: new Map(),
  },

  getWrapper(nativeChannel) {
    let wrapper = ChannelWrapper.get(nativeChannel);
    if (!wrapper._addedListeners) {
      /* eslint-disable mozilla/balanced-listeners */
      if (this.listeners.onError.size) {
        wrapper.addEventListener("error", this);
      }
      if (this.listeners.onStart.size) {
        wrapper.addEventListener("start", this);
      }
      if (this.listeners.onStop.size) {
        wrapper.addEventListener("stop", this);
      }
      /* eslint-enable mozilla/balanced-listeners */

      wrapper._addedListeners = true;
    }
    return wrapper;
  },

  get activityDistributor() {
    return Cc["@mozilla.org/network/http-activity-distributor;1"].getService(Ci.nsIHttpActivityDistributor);
  },

  addOrRemove() {
    let needOpening = this.listeners.opening.size;
    let needModify = this.listeners.modify.size || this.listeners.afterModify.size;
    if (needOpening && !this.openingInitialized) {
      this.openingInitialized = true;
      Services.obs.addObserver(this, "http-on-modify-request");
    } else if (!needOpening && this.openingInitialized) {
      this.openingInitialized = false;
      Services.obs.removeObserver(this, "http-on-modify-request");
    }
    if (needModify && !this.modifyInitialized) {
      this.modifyInitialized = true;
      Services.obs.addObserver(this, "http-on-before-connect");
    } else if (!needModify && this.modifyInitialized) {
      this.modifyInitialized = false;
      Services.obs.removeObserver(this, "http-on-before-connect");
    }

    let haveBlocking = Object.values(this.listeners)
                             .some(listeners => Array.from(listeners.values())
                                                     .some(listener => listener.blockingAllowed));

    this.needTracing = this.listeners.onStart.size ||
                       this.listeners.onError.size ||
                       this.listeners.onStop.size ||
                       haveBlocking;

    let needExamine = this.needTracing ||
                      this.listeners.headersReceived.size ||
                      this.listeners.authRequired.size;

    if (needExamine && !this.examineInitialized) {
      this.examineInitialized = true;
      Services.obs.addObserver(this, "http-on-examine-response");
      Services.obs.addObserver(this, "http-on-examine-cached-response");
      Services.obs.addObserver(this, "http-on-examine-merged-response");
    } else if (!needExamine && this.examineInitialized) {
      this.examineInitialized = false;
      Services.obs.removeObserver(this, "http-on-examine-response");
      Services.obs.removeObserver(this, "http-on-examine-cached-response");
      Services.obs.removeObserver(this, "http-on-examine-merged-response");
    }

    let needRedirect = this.listeners.onRedirect.size || haveBlocking;
    if (needRedirect && !this.redirectInitialized) {
      this.redirectInitialized = true;
      ChannelEventSink.register();
    } else if (!needRedirect && this.redirectInitialized) {
      this.redirectInitialized = false;
      ChannelEventSink.unregister();
    }

    let needActivity = this.listeners.onError.size;
    if (needActivity && !this.activityInitialized) {
      this.activityInitialized = true;
      this.activityDistributor.addObserver(this);
    } else if (!needActivity && this.activityInitialized) {
      this.activityInitialized = false;
      this.activityDistributor.removeObserver(this);
    }
  },

  addListener(kind, callback, opts) {
    this.listeners[kind].set(callback, opts);
    this.addOrRemove();
  },

  removeListener(kind, callback) {
    this.listeners[kind].delete(callback);
    this.addOrRemove();
  },

  observe(subject, topic, data) {
    let channel = this.getWrapper(subject);
    switch (topic) {
      case "http-on-modify-request":
        this.runChannelListener(channel, "opening");
        break;
      case "http-on-before-connect":
        this.runChannelListener(channel, "modify");
        break;
      case "http-on-examine-cached-response":
      case "http-on-examine-merged-response":
        channel.fromCache = true;
        // falls through
      case "http-on-examine-response":
        this.examine(channel, topic, data);
        break;
    }
  },

  // We map activity values with tentative error names, e.g. "STATUS_RESOLVING" => "NS_ERROR_NET_ON_RESOLVING".
  get activityErrorsMap() {
    let prefix = /^(?:ACTIVITY_SUBTYPE_|STATUS_)/;
    let map = new Map();
    for (let iface of [nsIHttpActivityObserver, nsISocketTransport]) {
      for (let c of Object.keys(iface).filter(name => prefix.test(name))) {
        map.set(iface[c], c.replace(prefix, "NS_ERROR_NET_ON_"));
      }
    }
    delete this.activityErrorsMap;
    this.activityErrorsMap = map;
    return this.activityErrorsMap;
  },
  GOOD_LAST_ACTIVITY: nsIHttpActivityObserver.ACTIVITY_SUBTYPE_RESPONSE_HEADER,
  observeActivity(nativeChannel, activityType, activitySubtype /* , aTimestamp, aExtraSizeData, aExtraStringData */) {
    // Sometimes we get a NullHttpChannel, which implements
    // nsIHttpChannel but not nsIChannel.
    if (!(nativeChannel instanceof Ci.nsIChannel)) {
      return;
    }
    let channel = this.getWrapper(nativeChannel);

    let lastActivity = channel.lastActivity || 0;
    if (activitySubtype === nsIHttpActivityObserver.ACTIVITY_SUBTYPE_RESPONSE_COMPLETE &&
        lastActivity && lastActivity !== this.GOOD_LAST_ACTIVITY) {
      // Make a trip through the event loop to make sure errors have a
      // chance to be processed before we fall back to a generic error
      // string.
      Services.tm.dispatchToMainThread(() => {
        channel.errorCheck();
        if (!channel.errorString) {
          this.runChannelListener(channel, "onError",
            {error: this.activityErrorsMap.get(lastActivity) ||
                    `NS_ERROR_NET_UNKNOWN_${lastActivity}`});
        }
      });
    } else if (lastActivity !== this.GOOD_LAST_ACTIVITY &&
               lastActivity !== nsIHttpActivityObserver.ACTIVITY_SUBTYPE_TRANSACTION_CLOSE) {
      channel.lastActivity = activitySubtype;
    }
  },

  getRequestData(channel, extraData) {
    let data = {
      requestId: String(channel.id),
      url: channel.finalURL,
      method: channel.method,
      browser: channel.browserElement,
      type: channel.type,
      fromCache: channel.fromCache,

      originUrl: channel.originURL || undefined,
      documentUrl: channel.documentURL || undefined,

      windowId: channel.windowId,
      parentWindowId: channel.parentWindowId,

      frameAncestors: channel.frameAncestors || undefined,

      ip: channel.remoteAddress,

      proxyInfo: channel.proxyInfo,

      serialize: serializeRequestData,
    };

<<<<<<< HEAD
    // force the protocol to be ws again.
    if (data.type == "websocket" && data.url.startsWith("http")) {
      data.url = `ws${data.url.substring(4)}`;
    }

=======
>>>>>>> bdd2318a
    return Object.assign(data, extraData);
  },

  handleEvent(event) {
    let channel = event.currentTarget;
    switch (event.type) {
      case "error":
        this.runChannelListener(
          channel, "onError", {error: channel.errorString});
        break;
      case "start":
        this.runChannelListener(channel, "onStart");
        break;
      case "stop":
        this.runChannelListener(channel, "onStop");
        break;
    }
  },

  STATUS_TYPES: new Set(["headersReceived", "authRequired", "onRedirect", "onStart", "onStop"]),
  FILTER_TYPES: new Set(["opening", "modify", "afterModify", "headersReceived", "authRequired", "onRedirect"]),

  runChannelListener(channel, kind, extraData = null) {
    let handlerResults = [];
    let requestHeaders;
    let responseHeaders;

    try {
      if (kind !== "onError" && channel.errorString) {
        return;
      }

      let registerFilter = this.FILTER_TYPES.has(kind);
      let commonData = null;
      let requestBody;
      this.listeners[kind].forEach((opts, callback) => {
        if (!channel.matches(opts.filter, opts.extension, extraData)) {
          return;
        }

        if (!commonData) {
          commonData = this.getRequestData(channel, extraData);
          if (this.STATUS_TYPES.has(kind)) {
            commonData.statusCode = channel.statusCode;
            commonData.statusLine = channel.statusLine;
          }
        }
        let data = Object.create(commonData);

        if (registerFilter && opts.blocking && opts.extension) {
          channel.registerTraceableChannel(opts.extension, opts.tabParent);
        }

        if (opts.requestHeaders) {
          requestHeaders = requestHeaders || new RequestHeaderChanger(channel);
          data.requestHeaders = requestHeaders.toArray();
        }

        if (opts.responseHeaders) {
          responseHeaders = responseHeaders || new ResponseHeaderChanger(channel);
          data.responseHeaders = responseHeaders.toArray();
        }

        if (opts.requestBody) {
          requestBody = requestBody || WebRequestUpload.createRequestBody(channel.channel);
          data.requestBody = requestBody;
        }

        try {
          let result = callback(data);

          // isProxy is set during onAuth if the auth request is for a proxy.
          // We allow handling proxy auth regardless of canModify.
          if ((channel.canModify || data.isProxy) && typeof result === "object" && opts.blocking) {
            handlerResults.push({opts, result});
          }
        } catch (e) {
          Cu.reportError(e);
        }
      });
    } catch (e) {
      Cu.reportError(e);
    }

    return this.applyChanges(kind, channel, handlerResults, requestHeaders, responseHeaders);
  },

  async applyChanges(kind, channel, handlerResults, requestHeaders, responseHeaders) {
    let shouldResume = !channel.suspended;

    try {
      for (let {opts, result} of handlerResults) {
        if (isThenable(result)) {
          channel.suspended = true;
          try {
            result = await result;
          } catch (e) {
            Cu.reportError(e);
            continue;
          }
          if (!result || typeof result !== "object") {
            continue;
          }
        }

        if (kind === "authRequired" && result.authCredentials && channel.authPromptCallback) {
          channel.authPromptCallback(result.authCredentials);
        }

        // We allow proxy auth to cancel or handle authCredentials regardless of
        // canModify, but ensure we do nothing else.
        if (!channel.canModify) {
          continue;
        }

        if (result.cancel) {
          channel.suspended = false;
          channel.cancel(Cr.NS_ERROR_ABORT);
          return;
        }

        if (result.redirectUrl) {
          try {
            channel.suspended = false;
            channel.redirectTo(Services.io.newURI(result.redirectUrl));
            return;
          } catch (e) {
            Cu.reportError(e);
          }
        }

        if (opts.requestHeaders && result.requestHeaders && requestHeaders) {
          requestHeaders.applyChanges(result.requestHeaders);
        }

        if (opts.responseHeaders && result.responseHeaders && responseHeaders) {
          responseHeaders.applyChanges(result.responseHeaders);
        }
      }

      // If a listener did not cancel the request or provide credentials, we
      // forward the auth request to the base handler.
      if (kind === "authRequired" && channel.authPromptForward) {
        channel.authPromptForward();
      }

      if (kind === "modify" && this.listeners.afterModify.size) {
        await this.runChannelListener(channel, "afterModify");
      } else if (kind !== "onError") {
        channel.errorCheck();
      }
    } catch (e) {
      Cu.reportError(e);
    }

    // Only resume the channel if it was suspended by this call.
    if (shouldResume) {
      channel.suspended = false;
    }
  },

  shouldHookListener(listener, channel, extraData) {
    if (listener.size == 0) {
      return false;
    }

    for (let opts of listener.values()) {
      if (channel.matches(opts.filter, opts.extension, extraData)) {
        return true;
      }
    }
    return false;
  },

  examine(channel, topic, data) {
    if (this.listeners.headersReceived.size) {
      this.runChannelListener(channel, "headersReceived");
    }

    if (!channel.hasAuthRequestor &&
        this.shouldHookListener(this.listeners.authRequired, channel, {isProxy: true})) {
      channel.channel.notificationCallbacks = new AuthRequestor(channel.channel, this);
      channel.hasAuthRequestor = true;
    }
  },

  onChannelReplaced(oldChannel, newChannel) {
    let channel = this.getWrapper(oldChannel);

    // We want originalURI, this will provide a moz-ext rather than jar or file
    // uri on redirects.
    this.runChannelListener(channel, "onRedirect", {redirectUrl: newChannel.originalURI.spec});
    channel.channel = newChannel;
  },
};

var onBeforeRequest = {
  allowedOptions: ["blocking", "requestBody"],

  addListener(callback, filter = null, options = null, optionsObject = null) {
    let opts = parseExtra(options, this.allowedOptions);
    opts.filter = parseFilter(filter);
    ContentPolicyManager.addListener(callback, opts);

    opts = Object.assign({}, opts, optionsObject);
    HttpObserverManager.addListener("opening", callback, opts);
  },

  removeListener(callback) {
    HttpObserverManager.removeListener("opening", callback);
    ContentPolicyManager.removeListener(callback);
  },
};

function HttpEvent(internalEvent, options) {
  this.internalEvent = internalEvent;
  this.options = options;
}

HttpEvent.prototype = {
  addListener(callback, filter = null, options = null, optionsObject = null) {
    let opts = parseExtra(options, this.options, optionsObject);
    opts.filter = parseFilter(filter);
    HttpObserverManager.addListener(this.internalEvent, callback, opts);
  },

  removeListener(callback) {
    HttpObserverManager.removeListener(this.internalEvent, callback);
  },
};

var onBeforeSendHeaders = new HttpEvent("modify", ["requestHeaders", "blocking"]);
var onSendHeaders = new HttpEvent("afterModify", ["requestHeaders"]);
var onHeadersReceived = new HttpEvent("headersReceived", ["blocking", "responseHeaders"]);
var onAuthRequired = new HttpEvent("authRequired", ["blocking", "responseHeaders"]);
var onBeforeRedirect = new HttpEvent("onRedirect", ["responseHeaders"]);
var onResponseStarted = new HttpEvent("onStart", ["responseHeaders"]);
var onCompleted = new HttpEvent("onStop", ["responseHeaders"]);
var onErrorOccurred = new HttpEvent("onError");

var WebRequest = {
  // http-on-modify observer for HTTP(S), content policy for the other protocols (notably, data:)
  onBeforeRequest: onBeforeRequest,

  // http-on-modify observer.
  onBeforeSendHeaders: onBeforeSendHeaders,

  // http-on-modify observer.
  onSendHeaders: onSendHeaders,

  // http-on-examine-*observer.
  onHeadersReceived: onHeadersReceived,

  // http-on-examine-*observer.
  onAuthRequired: onAuthRequired,

  // nsIChannelEventSink.
  onBeforeRedirect: onBeforeRedirect,

  // OnStartRequest channel listener.
  onResponseStarted: onResponseStarted,

  // OnStopRequest channel listener.
  onCompleted: onCompleted,

  // nsIHttpActivityObserver.
  onErrorOccurred: onErrorOccurred,
};

Services.ppmm.loadProcessScript("resource://gre/modules/WebRequestContent.js", true);<|MERGE_RESOLUTION|>--- conflicted
+++ resolved
@@ -690,14 +690,6 @@
       serialize: serializeRequestData,
     };
 
-<<<<<<< HEAD
-    // force the protocol to be ws again.
-    if (data.type == "websocket" && data.url.startsWith("http")) {
-      data.url = `ws${data.url.substring(4)}`;
-    }
-
-=======
->>>>>>> bdd2318a
     return Object.assign(data, extraData);
   },
 
