--- conflicted
+++ resolved
@@ -265,8 +265,8 @@
 void
 CompositorVsyncObserver::SetNeedsComposite(bool aNeedsComposite)
 {
-<<<<<<< HEAD
   if (!CompositorParent::IsInCompositorThread()) {
+    MOZ_ASSERT(CompositorParent::CompositorLoop());
     MonitorAutoLock lock(mSetNeedsCompositeMonitor);
     mSetNeedsCompositeTask = NewRunnableMethod(this,
                                               &CompositorVsyncObserver::SetNeedsComposite,
@@ -276,14 +276,6 @@
   } else {
     MonitorAutoLock lock(mSetNeedsCompositeMonitor);
     mSetNeedsCompositeTask = nullptr;
-=======
-  if (aNeedsComposite && !CompositorParent::IsInCompositorThread()) {
-    MOZ_ASSERT(CompositorParent::CompositorLoop());
-    CompositorParent::CompositorLoop()->PostTask(FROM_HERE,
-      NewRunnableMethod(this,
-                        &CompositorVsyncObserver::SetNeedsComposite,
-                        aNeedsComposite));
->>>>>>> 1d7bb163
   }
 
   mNeedsComposite = aNeedsComposite;
