--- conflicted
+++ resolved
@@ -361,14 +361,10 @@
  *
  * @param {AnimationInspector} inspector
  */
-<<<<<<< HEAD
-const waitForAnimationDetail = async function (animationInspector) {
+
+const waitForAnimationDetail = async function(animationInspector) {
   if (animationInspector.state.selectedAnimation &&
-      animationInspector.state.detailVisibility) {
-=======
-const waitForAnimationDetail = async function(animationInspector) {
-  if (animationInspector.animations.length === 1) {
->>>>>>> 29caf105
+      animationInspector.state.detailVisibility)
     await animationInspector.once("animation-keyframes-rendered");
   }
 };
@@ -379,13 +375,8 @@
  *
  * @param {AnimationInspector} animationInspector
  */
-<<<<<<< HEAD
-const waitForAllAnimationTargets = async function (animationInspector) {
+const waitForAllAnimationTargets = async function(animationInspector) {
   for (let i = 0; i < animationInspector.state.animations.length; i++) {
-=======
-const waitForAllAnimationTargets = async function(animationInspector) {
-  for (let i = 0; i < animationInspector.animations.length; i++) {
->>>>>>> 29caf105
     await animationInspector.once("animation-target-rendered");
   }
 };
@@ -395,13 +386,8 @@
  *
  * @param {AnimationInspector} inspector
  */
-<<<<<<< HEAD
-const waitForAllSummaryGraph = async function (animationInspector) {
+const waitForAllSummaryGraph = async function(animationInspector) {
   for (let i = 0; i < animationInspector.state.animations.length; i++) {
-=======
-const waitForAllSummaryGraph = async function(animationInspector) {
-  for (let i = 0; i < animationInspector.animations.length; i++) {
->>>>>>> 29caf105
     await animationInspector.once("animation-summary-graph-rendered");
   }
 };
