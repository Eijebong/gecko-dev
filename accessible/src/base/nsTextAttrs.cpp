/* -*- Mode: C++; tab-width: 2; indent-tabs-mode: nil; c-basic-offset: 2 -*- */
/* ***** BEGIN LICENSE BLOCK *****
 * Version: MPL 1.1/GPL 2.0/LGPL 2.1
 *
 * The contents of this file are subject to the Mozilla Public License Version
 * 1.1 (the "License"); you may not use this file except in compliance with
 * the License. You may obtain a copy of the License at
 * http://www.mozilla.org/MPL/
 *
 * Software distributed under the License is distributed on an "AS IS" basis,
 * WITHOUT WARRANTY OF ANY KIND, either express or implied. See the License
 * for the specific language governing rights and limitations under the
 * License.
 *
 * The Original Code is mozilla.org code.
 *
 * The Initial Developer of the Original Code is
 * Mozilla Foundation.
 * Portions created by the Initial Developer are Copyright (C) 2007
 * the Initial Developer. All Rights Reserved.
 *
 * Contributor(s):
 *   Alexander Surkov <surkov.alexander@gmail.com> (original author)
 *
 * Alternatively, the contents of this file may be used under the terms of
 * either of the GNU General Public License Version 2 or later (the "GPL"),
 * or the GNU Lesser General Public License Version 2.1 or later (the "LGPL"),
 * in which case the provisions of the GPL or the LGPL are applicable instead
 * of those above. If you wish to allow use of your version of this file only
 * under the terms of either the GPL or the LGPL, and not to allow others to
 * use your version of this file under the terms of the MPL, indicate your
 * decision by deleting the provisions above and replace them with the notice
 * and other provisions required by the GPL or the LGPL. If you do not delete
 * the provisions above, a recipient may use your version of this file under
 * the terms of any one of the MPL, the GPL or the LGPL.
 *
 * ***** END LICENSE BLOCK ***** */

#include "nsTextAttrs.h"

#include "nsAccUtils.h"
#include "nsCoreUtils.h"
#include "nsHyperTextAccessibleWrap.h"
#include "StyleInfo.h"

#include "gfxFont.h"
#include "gfxUserFontSet.h"
#include "nsFontMetrics.h"
#include "nsLayoutUtils.h"

using namespace mozilla;
using namespace mozilla::a11y;

////////////////////////////////////////////////////////////////////////////////
// Constants and structures

/**
 * Item of the gCSSTextAttrsMap map.
 */
struct nsCSSTextAttrMapItem
{
  const char* mCSSName;
  const char* mCSSValue;
  nsIAtom** mAttrName;
  const char* mAttrValue;
};

/**
 * The map of CSS properties to text attributes.
 */
const char* const kAnyValue = nsnull;
const char* const kCopyValue = nsnull;

static nsCSSTextAttrMapItem gCSSTextAttrsMap[] =
{
  // CSS name            CSS value        Attribute name                                Attribute value
<<<<<<< HEAD
  { "font-family",       kAnyValue,       &nsGkAtoms::font_family,            kCopyValue },
  { "font-style",        kAnyValue,       &nsGkAtoms::font_style,             kCopyValue },
=======
>>>>>>> 858ed572
  { "text-decoration",   "line-through",  &nsGkAtoms::textLineThroughStyle,  "solid" },
  { "text-decoration",   "underline",     &nsGkAtoms::textUnderlineStyle,    "solid" },
  { "vertical-align",    kAnyValue,       &nsGkAtoms::textPosition,          kCopyValue }
};

////////////////////////////////////////////////////////////////////////////////
// nsTextAttrs

nsTextAttrsMgr::nsTextAttrsMgr(nsHyperTextAccessible *aHyperTextAcc,
                               bool aIncludeDefAttrs,
                               nsAccessible *aOffsetAcc,
                               PRInt32 aOffsetAccIdx) :
  mHyperTextAcc(aHyperTextAcc), mIncludeDefAttrs(aIncludeDefAttrs),
  mOffsetAcc(aOffsetAcc), mOffsetAccIdx(aOffsetAccIdx)
{
}

nsresult
nsTextAttrsMgr::GetAttributes(nsIPersistentProperties *aAttributes,
                              PRInt32 *aStartHTOffset,
                              PRInt32 *aEndHTOffset)
{
  // 1. Hyper text accessible must be specified always.
  // 2. Offset accessible and result hyper text offsets must be specified in
  // the case of text attributes.
  // 3. Offset accessible and result hyper text offsets must not be specified
  // but include default text attributes flag and attributes list must be
  // specified in the case of default text attributes.
  NS_PRECONDITION(mHyperTextAcc &&
                  ((mOffsetAcc && mOffsetAccIdx != -1 &&
                    aStartHTOffset && aEndHTOffset) ||
                  (!mOffsetAcc && mOffsetAccIdx == -1 &&
                    !aStartHTOffset && !aEndHTOffset &&
                   mIncludeDefAttrs && aAttributes)),
                  "Wrong usage of nsTextAttrsMgr!");

  // Embedded objects are combined into own range with empty attributes set.
  if (mOffsetAcc && nsAccUtils::IsEmbeddedObject(mOffsetAcc)) {
    for (PRInt32 childIdx = mOffsetAccIdx - 1; childIdx >= 0; childIdx--) {
      nsAccessible *currAcc = mHyperTextAcc->GetChildAt(childIdx);
      if (!nsAccUtils::IsEmbeddedObject(currAcc))
        break;

      (*aStartHTOffset)--;
    }

    PRInt32 childCount = mHyperTextAcc->GetChildCount();
    for (PRInt32 childIdx = mOffsetAccIdx + 1; childIdx < childCount;
         childIdx++) {
      nsAccessible *currAcc = mHyperTextAcc->GetChildAt(childIdx);
      if (!nsAccUtils::IsEmbeddedObject(currAcc))
        break;

      (*aEndHTOffset)++;
    }

    return NS_OK;
  }

  // Get the content and frame of the accessible. In the case of document
  // accessible it's role content and root frame.
  nsIContent *hyperTextElm = mHyperTextAcc->GetContent();
  nsIFrame *rootFrame = mHyperTextAcc->GetFrame();
  NS_ASSERTION(rootFrame, "No frame for accessible!");
  if (!rootFrame)
    return NS_OK;

  nsIContent *offsetNode = nsnull, *offsetElm = nsnull;
  nsIFrame *frame = nsnull;
  if (mOffsetAcc) {
    offsetNode = mOffsetAcc->GetContent();
    offsetElm = nsCoreUtils::GetDOMElementFor(offsetNode);
    frame = offsetElm->GetPrimaryFrame();
  }

  nsTArray<nsITextAttr*> textAttrArray(10);

  // "language" text attribute
  nsLangTextAttr langTextAttr(mHyperTextAcc, hyperTextElm, offsetNode);
<<<<<<< HEAD
  textAttrArray.AppendElement(static_cast<nsITextAttr*>(&langTextAttr));

  // "font-family" text attribute
  nsCSSTextAttr fontFamilyTextAttr(0, hyperTextElm, offsetElm);
  textAttrArray.AppendElement(static_cast<nsITextAttr*>(&fontFamilyTextAttr));

  // "font-style" text attribute
  nsCSSTextAttr fontStyleTextAttr(1, hyperTextElm, offsetElm);
  textAttrArray.AppendElement(static_cast<nsITextAttr*>(&fontStyleTextAttr));

  // "text-line-through-style" text attribute
  nsCSSTextAttr lineThroughTextAttr(2, hyperTextElm, offsetElm);
  textAttrArray.AppendElement(static_cast<nsITextAttr*>(&lineThroughTextAttr));

  // "text-underline-style" text attribute
  nsCSSTextAttr underlineTextAttr(3, hyperTextElm, offsetElm);
  textAttrArray.AppendElement(static_cast<nsITextAttr*>(&underlineTextAttr));

  // "text-position" text attribute
  nsCSSTextAttr posTextAttr(4, hyperTextElm, offsetElm);
  textAttrArray.AppendElement(static_cast<nsITextAttr*>(&posTextAttr));
=======
  textAttrArray.AppendElement(&langTextAttr);

  // "text-line-through-style" text attribute
  nsCSSTextAttr lineThroughTextAttr(0, hyperTextElm, offsetElm);
  textAttrArray.AppendElement(&lineThroughTextAttr);

  // "text-underline-style" text attribute
  nsCSSTextAttr underlineTextAttr(1, hyperTextElm, offsetElm);
  textAttrArray.AppendElement(&underlineTextAttr);

  // "text-position" text attribute
  nsCSSTextAttr posTextAttr(2, hyperTextElm, offsetElm);
  textAttrArray.AppendElement(&posTextAttr);
>>>>>>> 858ed572

  // "background-color" text attribute
  nsBGColorTextAttr bgColorTextAttr(rootFrame, frame);
  textAttrArray.AppendElement(&bgColorTextAttr);

  // "color" text attribute
  ColorTextAttr colorTextAttr(rootFrame, frame);
  textAttrArray.AppendElement(&colorTextAttr);

  // "font-family" text attribute
  FontFamilyTextAttr fontFamilyTextAttr(rootFrame, frame);
  textAttrArray.AppendElement(&fontFamilyTextAttr);

  // "color" text attribute
  ColorTextAttr colorTextAttr(rootFrame, frame);
  textAttrArray.AppendElement(static_cast<nsITextAttr*>(&colorTextAttr));

  // "font-size" text attribute
  nsFontSizeTextAttr fontSizeTextAttr(rootFrame, frame);
  textAttrArray.AppendElement(&fontSizeTextAttr);

  // "font-style" text attribute
  FontStyleTextAttr fontStyleTextAttr(rootFrame, frame);
  textAttrArray.AppendElement(&fontStyleTextAttr);

  // "font-weight" text attribute
  nsFontWeightTextAttr fontWeightTextAttr(rootFrame, frame);
  textAttrArray.AppendElement(&fontWeightTextAttr);

  // Expose text attributes if applicable.
  if (aAttributes) {
    PRUint32 len = textAttrArray.Length();
    for (PRUint32 idx = 0; idx < len; idx++) {
      nsITextAttr *textAttr = textAttrArray[idx];

      nsAutoString value;
      if (textAttr->GetValue(value, mIncludeDefAttrs))
        nsAccUtils::SetAccAttr(aAttributes, textAttr->GetName(), value);
    }
  }

  nsresult rv = NS_OK;

  // Expose text attributes range where they are applied if applicable.
  if (mOffsetAcc)
    rv = GetRange(textAttrArray, aStartHTOffset, aEndHTOffset);

  textAttrArray.Clear();
  return rv;
}

nsresult
nsTextAttrsMgr::GetRange(const nsTArray<nsITextAttr*>& aTextAttrArray,
                         PRInt32 *aStartHTOffset, PRInt32 *aEndHTOffset)
{
  PRUint32 attrLen = aTextAttrArray.Length();

  // Navigate backward from anchor accessible to find start offset.
  for (PRInt32 childIdx = mOffsetAccIdx - 1; childIdx >= 0; childIdx--) {
    nsAccessible *currAcc = mHyperTextAcc->GetChildAt(childIdx);

    // Stop on embedded accessible since embedded accessibles are combined into
    // own range.
    if (nsAccUtils::IsEmbeddedObject(currAcc))
      break;

    nsIContent *currElm = nsCoreUtils::GetDOMElementFor(currAcc->GetContent());
    NS_ENSURE_STATE(currElm);

    bool offsetFound = false;
    for (PRUint32 attrIdx = 0; attrIdx < attrLen; attrIdx++) {
      nsITextAttr *textAttr = aTextAttrArray[attrIdx];
      if (!textAttr->Equal(currElm)) {
        offsetFound = true;
        break;
      }
    }

    if (offsetFound)
      break;

    *(aStartHTOffset) -= nsAccUtils::TextLength(currAcc);
  }

  // Navigate forward from anchor accessible to find end offset.
  PRInt32 childLen = mHyperTextAcc->GetChildCount();
  for (PRInt32 childIdx = mOffsetAccIdx + 1; childIdx < childLen; childIdx++) {
    nsAccessible *currAcc = mHyperTextAcc->GetChildAt(childIdx);
    if (nsAccUtils::IsEmbeddedObject(currAcc))
      break;

    nsIContent *currElm = nsCoreUtils::GetDOMElementFor(currAcc->GetContent());
    NS_ENSURE_STATE(currElm);

    bool offsetFound = false;
    for (PRUint32 attrIdx = 0; attrIdx < attrLen; attrIdx++) {
      nsITextAttr *textAttr = aTextAttrArray[attrIdx];

      // Alter the end offset when text attribute changes its value and stop
      // the search.
      if (!textAttr->Equal(currElm)) {
        offsetFound = true;
        break;
      }
    }

    if (offsetFound)
      break;

    (*aEndHTOffset) += nsAccUtils::TextLength(currAcc);
  }

  return NS_OK;
}

////////////////////////////////////////////////////////////////////////////////
// nsLangTextAttr

nsLangTextAttr::nsLangTextAttr(nsHyperTextAccessible *aRootAcc, 
                               nsIContent *aRootContent, nsIContent *aContent) :
  nsTextAttr<nsAutoString>(aContent == nsnull), mRootContent(aRootContent)
{
  aRootAcc->Language(mRootNativeValue);
  mIsRootDefined =  !mRootNativeValue.IsEmpty();

  if (aContent)
    mIsDefined = GetLang(aContent, mNativeValue);
}

bool
nsLangTextAttr::GetValueFor(nsIContent *aElm, nsAutoString *aValue)
{
  return GetLang(aElm, *aValue);
}

void
nsLangTextAttr::Format(const nsAutoString& aValue, nsAString& aFormattedValue)
{
  aFormattedValue = aValue;
}

bool
nsLangTextAttr::GetLang(nsIContent *aContent, nsAString& aLang)
{
  nsCoreUtils::GetLanguageFor(aContent, mRootContent, aLang);
  return !aLang.IsEmpty();
}


////////////////////////////////////////////////////////////////////////////////
// nsCSSTextAttr
////////////////////////////////////////////////////////////////////////////////

nsCSSTextAttr::nsCSSTextAttr(PRUint32 aIndex, nsIContent *aRootContent,
                             nsIContent *aContent) :
  nsTextAttr<nsAutoString>(aContent == nsnull), mIndex(aIndex)
{
  mIsRootDefined = GetValueFor(aRootContent, &mRootNativeValue);

  if (aContent)
    mIsDefined = GetValueFor(aContent, &mNativeValue);
}

nsIAtom*
nsCSSTextAttr::GetName() const
{
  return *gCSSTextAttrsMap[mIndex].mAttrName;
}

bool
nsCSSTextAttr::GetValueFor(nsIContent *aContent, nsAutoString *aValue)
{
  nsCOMPtr<nsIDOMCSSStyleDeclaration> currStyleDecl =
    nsCoreUtils::GetComputedStyleDeclaration(EmptyString(), aContent);
  if (!currStyleDecl)
    return false;

  NS_ConvertASCIItoUTF16 cssName(gCSSTextAttrsMap[mIndex].mCSSName);

  nsresult rv = currStyleDecl->GetPropertyValue(cssName, *aValue);
  if (NS_FAILED(rv))
    return true;

  const char *cssValue = gCSSTextAttrsMap[mIndex].mCSSValue;
  if (cssValue != kAnyValue && !aValue->EqualsASCII(cssValue))
    return false;

  return true;
}

void
nsCSSTextAttr::Format(const nsAutoString& aValue, nsAString& aFormattedValue)
{
  const char *attrValue = gCSSTextAttrsMap[mIndex].mAttrValue;
  if (attrValue != kCopyValue)
    AppendASCIItoUTF16(attrValue, aFormattedValue);
  else
    aFormattedValue = aValue;
}


////////////////////////////////////////////////////////////////////////////////
// nsBGColorTextAttr
////////////////////////////////////////////////////////////////////////////////

nsBGColorTextAttr::nsBGColorTextAttr(nsIFrame *aRootFrame, nsIFrame *aFrame) :
  nsTextAttr<nscolor>(aFrame == nsnull), mRootFrame(aRootFrame)
{
  mIsRootDefined = GetColor(mRootFrame, &mRootNativeValue);
  if (aFrame)
    mIsDefined = GetColor(aFrame, &mNativeValue);
}

bool
nsBGColorTextAttr::GetValueFor(nsIContent *aContent, nscolor *aValue)
{
  nsIFrame *frame = aContent->GetPrimaryFrame();
  if (!frame)
    return false;

  return GetColor(frame, aValue);
}

void
nsBGColorTextAttr::Format(const nscolor& aValue, nsAString& aFormattedValue)
{
  nsAutoString value;
<<<<<<< HEAD
  StyleInfo::Format(aValue, value);
=======
  StyleInfo::FormatColor(aValue, value);
>>>>>>> 858ed572
  aFormattedValue = value;
}

bool
nsBGColorTextAttr::GetColor(nsIFrame *aFrame, nscolor *aColor)
{
  const nsStyleBackground *styleBackground = aFrame->GetStyleBackground();

  if (NS_GET_A(styleBackground->mBackgroundColor) > 0) {
    *aColor = styleBackground->mBackgroundColor;
    return true;
  }

  nsIFrame *parentFrame = aFrame->GetParent();
  if (!parentFrame) {
    *aColor = aFrame->PresContext()->DefaultBackgroundColor();
    return true;
  }

  // Each frame of parents chain for the initially passed 'aFrame' has
  // transparent background color. So background color isn't changed from
  // 'mRootFrame' to initially passed 'aFrame'.
  if (parentFrame == mRootFrame)
    return false;

  return GetColor(parentFrame, aColor);
}


////////////////////////////////////////////////////////////////////////////////
// ColorTextAttr
////////////////////////////////////////////////////////////////////////////////

ColorTextAttr::ColorTextAttr(nsIFrame* aRootFrame, nsIFrame* aFrame) :
  nsTextAttr<nscolor>(!aFrame)
{
  mRootNativeValue = aRootFrame->GetStyleColor()->mColor;
  mIsRootDefined = true;

  if (aFrame) {
    mNativeValue = aFrame->GetStyleColor()->mColor;
    mIsDefined = true;
  }
}

bool
ColorTextAttr::GetValueFor(nsIContent* aContent, nscolor* aValue)
{
  nsIFrame* frame = aContent->GetPrimaryFrame();
  if (frame) {
    *aValue = frame->GetStyleColor()->mColor;
    return true;
  }

  return false;
}

void
ColorTextAttr::Format(const nscolor& aValue, nsAString& aFormattedValue)
{
  nsAutoString value;
<<<<<<< HEAD
  StyleInfo::Format(aValue, value);
=======
  StyleInfo::FormatColor(aValue, value);
>>>>>>> 858ed572
  aFormattedValue = value;
}


////////////////////////////////////////////////////////////////////////////////
<<<<<<< HEAD
=======
// FontFamilyTextAttr
////////////////////////////////////////////////////////////////////////////////

FontFamilyTextAttr::FontFamilyTextAttr(nsIFrame* aRootFrame, nsIFrame* aFrame) :
  nsTextAttr<nsAutoString>(aFrame == nsnull)
{
  mIsRootDefined = GetFontFamily(aRootFrame, mRootNativeValue);

  if (aFrame)
    mIsDefined = GetFontFamily(aFrame, mNativeValue);
}

bool
FontFamilyTextAttr::GetValueFor(nsIContent* aElm, nsAutoString* aValue)
{
  nsIFrame* frame = aElm->GetPrimaryFrame();
  if (!frame)
    return false;

  return GetFontFamily(frame, *aValue);
}

void
FontFamilyTextAttr::Format(const nsAutoString& aValue,
                           nsAString& aFormattedValue)
{
  aFormattedValue = aValue;
}

bool
FontFamilyTextAttr::GetFontFamily(nsIFrame* aFrame, nsAutoString& aFamily)
{
  nsRefPtr<nsFontMetrics> fm;
  nsLayoutUtils::GetFontMetricsForFrame(aFrame, getter_AddRefs(fm));

  gfxFontGroup* fontGroup = fm->GetThebesFontGroup();
  gfxFont* font = fontGroup->GetFontAt(0);
  gfxFontEntry* fontEntry = font->GetFontEntry();
  aFamily = fontEntry->FamilyName();
  return true;
}


////////////////////////////////////////////////////////////////////////////////
>>>>>>> 858ed572
// nsFontSizeTextAttr
////////////////////////////////////////////////////////////////////////////////

nsFontSizeTextAttr::nsFontSizeTextAttr(nsIFrame *aRootFrame, nsIFrame *aFrame) :
  nsTextAttr<nscoord>(aFrame == nsnull)
{
  mDC = aRootFrame->PresContext()->DeviceContext();

  mRootNativeValue = GetFontSize(aRootFrame);
  mIsRootDefined = true;

  if (aFrame) {
    mNativeValue = GetFontSize(aFrame);
    mIsDefined = true;
  }
}

bool
nsFontSizeTextAttr::GetValueFor(nsIContent *aContent, nscoord *aValue)
{
  nsIFrame *frame = aContent->GetPrimaryFrame();
  if (!frame)
    return false;

  *aValue = GetFontSize(frame);
  return true;
}

void
nsFontSizeTextAttr::Format(const nscoord& aValue, nsAString& aFormattedValue)
{
  // Convert from nscoord to pt.
  //
  // Note: according to IA2, "The conversion doesn't have to be exact.
  // The intent is to give the user a feel for the size of the text."
  //
  // ATK does not specify a unit and will likely follow IA2 here.
  //
  // XXX todo: consider sharing this code with layout module? (bug 474621)
  float px =
    NSAppUnitsToFloatPixels(aValue, nsDeviceContext::AppUnitsPerCSSPixel());
  // Each pt is 4/3 of a CSS pixel.
  int pts = NS_lround(px*3/4);

  nsAutoString value;
  value.AppendInt(pts);
  value.Append(NS_LITERAL_STRING("pt"));
  aFormattedValue = value;
}

nscoord
nsFontSizeTextAttr::GetFontSize(nsIFrame *aFrame)
{
  return aFrame->GetStyleFont()->mSize;
}


////////////////////////////////////////////////////////////////////////////////
// FontStyleTextAttr
////////////////////////////////////////////////////////////////////////////////

FontStyleTextAttr::FontStyleTextAttr(nsIFrame* aRootFrame, nsIFrame* aFrame) :
  nsTextAttr<nscoord>(!aFrame)
{
  mRootNativeValue = aRootFrame->GetStyleFont()->mFont.style;
  mIsRootDefined = true;

  if (aFrame) {
    mNativeValue = aFrame->GetStyleFont()->mFont.style;
    mIsDefined = true;
  }
}

bool
FontStyleTextAttr::GetValueFor(nsIContent* aContent, nscoord* aValue)
{
  nsIFrame* frame = aContent->GetPrimaryFrame();
  if (frame) {
    *aValue = frame->GetStyleFont()->mFont.style;
    return true;
  }

  return false;
}

void
FontStyleTextAttr::Format(const nscoord& aValue, nsAString& aFormattedValue)
{
  StyleInfo::FormatFontStyle(aValue, aFormattedValue);
}


////////////////////////////////////////////////////////////////////////////////
// nsFontWeightTextAttr
////////////////////////////////////////////////////////////////////////////////

nsFontWeightTextAttr::nsFontWeightTextAttr(nsIFrame *aRootFrame,
                                           nsIFrame *aFrame) :
  nsTextAttr<PRInt32>(aFrame == nsnull)
{
  mRootNativeValue = GetFontWeight(aRootFrame);
  mIsRootDefined = true;

  if (aFrame) {
    mNativeValue = GetFontWeight(aFrame);
    mIsDefined = true;
  }
}

bool
nsFontWeightTextAttr::GetValueFor(nsIContent *aContent, PRInt32 *aValue)
{
  nsIFrame *frame = aContent->GetPrimaryFrame();
  if (!frame)
    return false;

  *aValue = GetFontWeight(frame);
  return true;
}

void
nsFontWeightTextAttr::Format(const PRInt32& aValue, nsAString& aFormattedValue)
{
  nsAutoString value;
  value.AppendInt(aValue);
  aFormattedValue = value;
}

PRInt32
nsFontWeightTextAttr::GetFontWeight(nsIFrame *aFrame)
{
  // nsFont::width isn't suitable here because it's necessary to expose real
  // value of font weight (used font might not have some font weight values).
  nsRefPtr<nsFontMetrics> fm;
  nsLayoutUtils::GetFontMetricsForFrame(aFrame, getter_AddRefs(fm));

  gfxFontGroup *fontGroup = fm->GetThebesFontGroup();
  gfxFont *font = fontGroup->GetFontAt(0);

  // When there doesn't exist a bold font in the family and so the rendering of
  // a non-bold font face is changed so that the user sees what looks like a
  // bold font, i.e. synthetic bolding is used. IsSyntheticBold method is only
  // needed on Mac, but it is "safe" to use on all platforms.  (For non-Mac
  // platforms it always return false.)
  if (font->IsSyntheticBold())
    return 700;

#ifdef MOZ_PANGO
  // On Linux, font->GetStyle()->weight will give the absolute weight requested
  // of the font face. The Linux code uses the gfxFontEntry constructor which
  // doesn't initialize the weight field.
  return font->GetStyle()->weight;
#else
  // On Windows, font->GetStyle()->weight will give the same weight as
  // fontEntry->Weight(), the weight of the first font in the font group, which
  // may not be the weight of the font face used to render the characters.
  // On Mac, font->GetStyle()->weight will just give the same number as
  // getComputedStyle(). fontEntry->Weight() will give the weight of the font
  // face used.
  gfxFontEntry *fontEntry = font->GetFontEntry();
  return fontEntry->Weight();
#endif
}<|MERGE_RESOLUTION|>--- conflicted
+++ resolved
@@ -74,11 +74,6 @@
 static nsCSSTextAttrMapItem gCSSTextAttrsMap[] =
 {
   // CSS name            CSS value        Attribute name                                Attribute value
-<<<<<<< HEAD
-  { "font-family",       kAnyValue,       &nsGkAtoms::font_family,            kCopyValue },
-  { "font-style",        kAnyValue,       &nsGkAtoms::font_style,             kCopyValue },
-=======
->>>>>>> 858ed572
   { "text-decoration",   "line-through",  &nsGkAtoms::textLineThroughStyle,  "solid" },
   { "text-decoration",   "underline",     &nsGkAtoms::textUnderlineStyle,    "solid" },
   { "vertical-align",    kAnyValue,       &nsGkAtoms::textPosition,          kCopyValue }
@@ -158,29 +153,6 @@
 
   // "language" text attribute
   nsLangTextAttr langTextAttr(mHyperTextAcc, hyperTextElm, offsetNode);
-<<<<<<< HEAD
-  textAttrArray.AppendElement(static_cast<nsITextAttr*>(&langTextAttr));
-
-  // "font-family" text attribute
-  nsCSSTextAttr fontFamilyTextAttr(0, hyperTextElm, offsetElm);
-  textAttrArray.AppendElement(static_cast<nsITextAttr*>(&fontFamilyTextAttr));
-
-  // "font-style" text attribute
-  nsCSSTextAttr fontStyleTextAttr(1, hyperTextElm, offsetElm);
-  textAttrArray.AppendElement(static_cast<nsITextAttr*>(&fontStyleTextAttr));
-
-  // "text-line-through-style" text attribute
-  nsCSSTextAttr lineThroughTextAttr(2, hyperTextElm, offsetElm);
-  textAttrArray.AppendElement(static_cast<nsITextAttr*>(&lineThroughTextAttr));
-
-  // "text-underline-style" text attribute
-  nsCSSTextAttr underlineTextAttr(3, hyperTextElm, offsetElm);
-  textAttrArray.AppendElement(static_cast<nsITextAttr*>(&underlineTextAttr));
-
-  // "text-position" text attribute
-  nsCSSTextAttr posTextAttr(4, hyperTextElm, offsetElm);
-  textAttrArray.AppendElement(static_cast<nsITextAttr*>(&posTextAttr));
-=======
   textAttrArray.AppendElement(&langTextAttr);
 
   // "text-line-through-style" text attribute
@@ -194,7 +166,6 @@
   // "text-position" text attribute
   nsCSSTextAttr posTextAttr(2, hyperTextElm, offsetElm);
   textAttrArray.AppendElement(&posTextAttr);
->>>>>>> 858ed572
 
   // "background-color" text attribute
   nsBGColorTextAttr bgColorTextAttr(rootFrame, frame);
@@ -207,10 +178,6 @@
   // "font-family" text attribute
   FontFamilyTextAttr fontFamilyTextAttr(rootFrame, frame);
   textAttrArray.AppendElement(&fontFamilyTextAttr);
-
-  // "color" text attribute
-  ColorTextAttr colorTextAttr(rootFrame, frame);
-  textAttrArray.AppendElement(static_cast<nsITextAttr*>(&colorTextAttr));
 
   // "font-size" text attribute
   nsFontSizeTextAttr fontSizeTextAttr(rootFrame, frame);
@@ -422,11 +389,7 @@
 nsBGColorTextAttr::Format(const nscolor& aValue, nsAString& aFormattedValue)
 {
   nsAutoString value;
-<<<<<<< HEAD
-  StyleInfo::Format(aValue, value);
-=======
   StyleInfo::FormatColor(aValue, value);
->>>>>>> 858ed572
   aFormattedValue = value;
 }
 
@@ -488,18 +451,12 @@
 ColorTextAttr::Format(const nscolor& aValue, nsAString& aFormattedValue)
 {
   nsAutoString value;
-<<<<<<< HEAD
-  StyleInfo::Format(aValue, value);
-=======
   StyleInfo::FormatColor(aValue, value);
->>>>>>> 858ed572
   aFormattedValue = value;
 }
 
 
 ////////////////////////////////////////////////////////////////////////////////
-<<<<<<< HEAD
-=======
 // FontFamilyTextAttr
 ////////////////////////////////////////////////////////////////////////////////
 
@@ -544,7 +501,6 @@
 
 
 ////////////////////////////////////////////////////////////////////////////////
->>>>>>> 858ed572
 // nsFontSizeTextAttr
 ////////////////////////////////////////////////////////////////////////////////
 
