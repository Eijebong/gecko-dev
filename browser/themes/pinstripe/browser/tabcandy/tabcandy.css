--- conflicted
+++ resolved
@@ -196,18 +196,10 @@
 .guideTrench {
   z-index: -101;
   opacity: 0.9;
-<<<<<<< HEAD
   border: 1px dashed  rgba(0,0,0,.08);
   border-bottom: none;
   border-right: none;
   -moz-box-shadow: 1px 1px 0 rgba(255,255,255,.1);
-  
-=======
-  border-top: 2px solid;
-  border-left: 2px solid;
-  -moz-border-top-colors:  rgba(0,0,0,0.1) rgba(255,255,255,.25);
-  -moz-border-left-colors:  rgba(0,0,0,0.1) rgba(255,255,255,.25);
->>>>>>> b69d8bbc
 }
 
 .visibleTrench {
