--- conflicted
+++ resolved
@@ -208,21 +208,12 @@
       default:                      // Anything else is a real key
         return;  // Don't filter it at all; let it propagate to Gaia
     }
-<<<<<<< HEAD
 
     // If we didn't return, then the key event represents a hardware key
     // and we need to prevent it from propagating to Gaia
     evt.stopImmediatePropagation();
     evt.preventDefault(); // Prevent keypress events (when #501496 is fixed).
 
-=======
-
-    // If we didn't return, then the key event represents a hardware key
-    // and we need to prevent it from propagating to Gaia
-    evt.stopImmediatePropagation();
-    evt.preventDefault(); // Prevent keypress events (when #501496 is fixed).
-
->>>>>>> cb95c3de
     // If it is a key down or key up event, we send a chrome event to Gaia.
     // If it is a keypress event we just ignore it.
     switch (evt.type) {
@@ -622,8 +613,6 @@
     }
   });
 }, 'content-handler', false);
-<<<<<<< HEAD
-=======
 
 (function geolocationStatusTracker() {
   gGeolocationActiveCount = 0;
@@ -644,5 +633,4 @@
       });
     }
 }, "geolocation-device-events", false);
-})();
->>>>>>> cb95c3de
+})();