--- conflicted
+++ resolved
@@ -60,6 +60,8 @@
 #define PLUGIN_VERSION     "1.0.0.0"
 
 #define ARRAY_LENGTH(a) (sizeof(a)/sizeof(a[0]))
+#define STATIC_ASSERT(condition)                                \
+    extern void np_static_assert(int arg[(condition) ? 1 : -1])
 
 //
 // Intentional crash
@@ -155,11 +157,7 @@
 static bool checkGCRace(NPObject* npobj, const NPVariant* args, uint32_t argCount, NPVariant* result);
 static bool hangPlugin(NPObject* npobj, const NPVariant* args, uint32_t argCount, NPVariant* result);
 static bool getClipboardText(NPObject* npobj, const NPVariant* args, uint32_t argCount, NPVariant* result);
-<<<<<<< HEAD
-static bool crashPluginInNestedLoop(NPObject* npobj, const NPVariant* args, uint32_t argCount, NPVariant* result);
 static bool callOnDestroy(NPObject* npobj, const NPVariant* args, uint32_t argCount, NPVariant* result);
-=======
->>>>>>> 2c9c8e65
 
 static const NPUTF8* sPluginMethodIdentifierNames[] = {
   "npnEvaluateTest",
@@ -200,11 +198,7 @@
   "checkGCRace",
   "hang",
   "getClipboardText",
-<<<<<<< HEAD
-  "crashInNestedLoop",
   "callOnDestroy",
-=======
->>>>>>> 2c9c8e65
 };
 static NPIdentifier sPluginMethodIdentifiers[ARRAY_LENGTH(sPluginMethodIdentifierNames)];
 static const ScriptableFunction sPluginMethodFunctions[ARRAY_LENGTH(sPluginMethodIdentifierNames)] = {
@@ -246,11 +240,7 @@
   checkGCRace,
   hangPlugin,
   getClipboardText,
-<<<<<<< HEAD
-  crashPluginInNestedLoop,
   callOnDestroy,
-=======
->>>>>>> 2c9c8e65
 };
 
 struct URLNotifyData
@@ -2652,7 +2642,6 @@
   return false;
 }
 #endif
-
 bool
 callOnDestroy(NPObject* npobj, const NPVariant* args, uint32_t argCount, NPVariant* result)
 {
