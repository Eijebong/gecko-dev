--- conflicted
+++ resolved
@@ -408,10 +408,7 @@
 
       case "Browser:MouseDown":
         this._overlayTimeout.clear();
-<<<<<<< HEAD
-=======
         this._contextTimeout.clear();
->>>>>>> 2f7aafea
 
         let element = elementFromPoint(x, y);
         if (!element)
