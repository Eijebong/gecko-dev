# To trigger a clobber replace ALL of the textual description below,
# giving a bug number and a one line description of why a clobber is
# required. Modifying this file will make configure check that a
# clobber has been performed before the build can continue.
#
# MERGE NOTE: When merging two branches that require a CLOBBER, you should
#             merge both CLOBBER descriptions, to ensure that users on
#             both branches correctly see the clobber warning.
#
#                  O   <-- Users coming from both parents need to Clobber
#               /     \
#          O               O
#          |               |
#          O <-- Clobber   O  <-- Clobber
#
# Note: The description below will be part of the error message shown to users.
#
# Modifying this file will now automatically clobber the buildbot machines \o/
#

# Are you updating CLOBBER because you think it's needed for your WebIDL
# changes to stick? As of bug 928195, this shouldn't be necessary! Please
# don't change CLOBBER for WebIDL changes any more.

<<<<<<< HEAD
Bug 1155082: Merge BluetoothUUID.{cpp,h} variants into single file

This patch set renames and removes source files. This requires updating
the build system's dependency information from scratch. The issue has
been reported in bug 1154232.
=======
Bug 1148639 - libvpx update moved a bunch of files around.
>>>>>>> fbe7a437
<|MERGE_RESOLUTION|>--- conflicted
+++ resolved
@@ -22,12 +22,4 @@
 # changes to stick? As of bug 928195, this shouldn't be necessary! Please
 # don't change CLOBBER for WebIDL changes any more.
 
-<<<<<<< HEAD
-Bug 1155082: Merge BluetoothUUID.{cpp,h} variants into single file
-
-This patch set renames and removes source files. This requires updating
-the build system's dependency information from scratch. The issue has
-been reported in bug 1154232.
-=======
-Bug 1148639 - libvpx update moved a bunch of files around.
->>>>>>> fbe7a437
+Bug 1148639 - libvpx update moved a bunch of files around.