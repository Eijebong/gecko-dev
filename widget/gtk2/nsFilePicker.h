/* -*- Mode: C++; tab-width: 2; indent-tabs-mode: nil; c-basic-offset: 2 -*- */
/* This Source Code Form is subject to the terms of the Mozilla Public
 * License, v. 2.0. If a copy of the MPL was not distributed with this
 * file, You can obtain one at http://mozilla.org/MPL/2.0/. */

#ifndef nsFilePicker_h__
#define nsFilePicker_h__

#include <gtk/gtk.h>

#include "nsBaseFilePicker.h"
#include "nsString.h"
#include "nsTArray.h"
#include "nsCOMArray.h"

class nsIWidget;
class nsIFile;

class nsFilePicker : public nsBaseFilePicker
{
public:
  nsFilePicker();
  virtual ~nsFilePicker();

  NS_DECL_ISUPPORTS

  // nsIFilePicker (less what's in nsBaseFilePicker)
<<<<<<< HEAD
  NS_IMETHOD Open(nsIFilePickerShownCallback *aCallback);
  NS_IMETHODIMP AppendFilters(PRInt32 aFilterMask);
=======
  NS_IMETHODIMP AppendFilters(int32_t aFilterMask);
>>>>>>> ade715df
  NS_IMETHODIMP AppendFilter(const nsAString& aTitle, const nsAString& aFilter);
  NS_IMETHODIMP SetDefaultString(const nsAString& aString);
  NS_IMETHODIMP GetDefaultString(nsAString& aString);
  NS_IMETHODIMP SetDefaultExtension(const nsAString& aExtension);
  NS_IMETHODIMP GetDefaultExtension(nsAString& aExtension);
  NS_IMETHODIMP GetFilterIndex(int32_t *aFilterIndex);
  NS_IMETHODIMP SetFilterIndex(int32_t aFilterIndex);
  NS_IMETHODIMP GetFile(nsIFile **aFile);
  NS_IMETHODIMP GetFileURL(nsIURI **aFileURL);
  NS_IMETHODIMP GetFiles(nsISimpleEnumerator **aFiles);
  NS_IMETHODIMP Show(int16_t *aReturn);

<<<<<<< HEAD
  // nsBaseFilePicker
  virtual void InitNative(nsIWidget *aParent, const nsAString& aTitle, PRInt16 aMode);
=======
  virtual void InitNative(nsIWidget *aParent, const nsAString& aTitle, int16_t aMode);
>>>>>>> ade715df

  static void Shutdown();

protected:

  void ReadValuesFromFileChooser(GtkWidget *file_chooser);

  static void OnResponse(GtkWidget* dialog, gint response_id,
                         gpointer user_data);
  static void OnDestroy(GtkWidget* dialog, gpointer user_data);
  void Done(GtkWidget* dialog, gint response_id);

  nsCOMPtr<nsIWidget>    mParentWidget;
  nsCOMPtr<nsIFilePickerShownCallback> mCallback;
  nsCOMArray<nsIFile> mFiles;

<<<<<<< HEAD
  PRInt16   mMode;
  PRInt16   mSelectedType;
  PRInt16   mResult;
  bool      mRunning;
=======
  int16_t   mMode;
  int16_t   mSelectedType;
>>>>>>> ade715df
  bool      mAllowURLs;
  nsCString mFileURL;
  nsString  mTitle;
  nsString  mDefault;
  nsString  mDefaultExtension;

  nsTArray<nsCString> mFilters;
  nsTArray<nsCString> mFilterNames;

private:
  static nsIFile *mPrevDisplayDirectory;
};

#endif<|MERGE_RESOLUTION|>--- conflicted
+++ resolved
@@ -25,12 +25,8 @@
   NS_DECL_ISUPPORTS
 
   // nsIFilePicker (less what's in nsBaseFilePicker)
-<<<<<<< HEAD
   NS_IMETHOD Open(nsIFilePickerShownCallback *aCallback);
-  NS_IMETHODIMP AppendFilters(PRInt32 aFilterMask);
-=======
   NS_IMETHODIMP AppendFilters(int32_t aFilterMask);
->>>>>>> ade715df
   NS_IMETHODIMP AppendFilter(const nsAString& aTitle, const nsAString& aFilter);
   NS_IMETHODIMP SetDefaultString(const nsAString& aString);
   NS_IMETHODIMP GetDefaultString(nsAString& aString);
@@ -43,12 +39,8 @@
   NS_IMETHODIMP GetFiles(nsISimpleEnumerator **aFiles);
   NS_IMETHODIMP Show(int16_t *aReturn);
 
-<<<<<<< HEAD
   // nsBaseFilePicker
-  virtual void InitNative(nsIWidget *aParent, const nsAString& aTitle, PRInt16 aMode);
-=======
   virtual void InitNative(nsIWidget *aParent, const nsAString& aTitle, int16_t aMode);
->>>>>>> ade715df
 
   static void Shutdown();
 
@@ -65,15 +57,10 @@
   nsCOMPtr<nsIFilePickerShownCallback> mCallback;
   nsCOMArray<nsIFile> mFiles;
 
-<<<<<<< HEAD
   PRInt16   mMode;
   PRInt16   mSelectedType;
   PRInt16   mResult;
   bool      mRunning;
-=======
-  int16_t   mMode;
-  int16_t   mSelectedType;
->>>>>>> ade715df
   bool      mAllowURLs;
   nsCString mFileURL;
   nsString  mTitle;
