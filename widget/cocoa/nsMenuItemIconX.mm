--- conflicted
+++ resolved
@@ -41,12 +41,7 @@
 #include "nsCocoaUtils.h"
 #include "nsContentUtils.h"
 
-<<<<<<< HEAD
-using mozilla::gfx::SourceSurface;
 using mozilla::RefPtr;
-
-=======
->>>>>>> 6946d600
 static const uint32_t kIconWidth = 16;
 static const uint32_t kIconHeight = 16;
 static const uint32_t kIconBitsPerComponent = 8;
