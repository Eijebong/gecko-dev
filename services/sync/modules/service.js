--- conflicted
+++ resolved
@@ -534,12 +534,6 @@
       this._notify(engines[i].name + "-engine:sync",
                    this._syncEngine, engines[i]).async(this, self.cb);
       yield;
-      if (engines[i].name == "bookmarks") { // FIXME
-        Engines.get("bookmarks").syncMounts(self.cb);
-        yield;
-<<<<<<< HEAD
-=======
-      }
     }
   },
 
@@ -584,12 +578,6 @@
         // overloaded, we'll contribute to the problem by trying to sync
         // repeatedly at the maximum rate.
         this._syncThresholds[engine.name] = INITIAL_THRESHOLD;
-
-        if (engine.name == "bookmarks") { // FIXME
-          Engines.get("bookmarks").syncMounts(self.cb);
-          yield;
-        }
->>>>>>> 82397941
       }
       else {
         this._log.debug(engine.name + " score " + engine._tracker.score +
@@ -674,12 +662,7 @@
        to indicate whether sharing succeeded or failed.
        Implementation, as well as the interpretation of what 'guid' means,
        is left up to the engine for the specific dataType. */
-<<<<<<< HEAD
-    
-=======
-
-    // TODO who is listening for the share-bookmarks message?
->>>>>>> 82397941
+
     let messageName = "share-" + dataType;
     /* so for instance, if dataType is "bookmarks" then a message
      "share-bookmarks" will be sent out to any observers who are listening
@@ -691,15 +674,10 @@
                             guid,
                             username)).async(this, onComplete);
   },
-<<<<<<< HEAD
+
   _shareData: function WeaveSync__shareData(dataType, 
 					    guid,
 					    username) {
-=======
-  _shareBookmarks: function WeaveSync__shareBookmarks(dataType,
-                                                      guid,
-                                                      username) {
->>>>>>> 82397941
     let self = yield;
     if (!Engines.get(dataType).enabled) {
       this._log.warn( "Can't share disabled data type: " + dataType );
