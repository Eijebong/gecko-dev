#!/usr/bin/env python

import argparse
import json
import logging
import re
import os
import platform
import posixpath
import shutil
import subprocess
import sys

from collections import Counter, namedtuple
from os import environ as env
from subprocess import Popen
from threading import Timer

Dirs = namedtuple('Dirs', ['scripts', 'js_src', 'source', 'tooltool'])


def directories(pathmodule, cwd, fixup=lambda s: s):
    scripts = pathmodule.join(fixup(cwd), fixup(pathmodule.dirname(__file__)))
    js_src = pathmodule.abspath(pathmodule.join(scripts, "..", ".."))
    source = pathmodule.abspath(pathmodule.join(js_src, "..", ".."))
    tooltool = pathmodule.abspath(env.get('TOOLTOOL_CHECKOUT',
                                          pathmodule.join(source, "..")))
    return Dirs(scripts, js_src, source, tooltool)

# Some scripts will be called with sh, which cannot use backslashed
# paths. So for direct subprocess.* invocation, use normal paths from
# DIR, but when running under the shell, use POSIX style paths.
DIR = directories(os.path, os.getcwd())
PDIR = directories(posixpath, os.environ["PWD"],
                   fixup=lambda s: re.sub(r'^(\w):', r'/\1', s))

parser = argparse.ArgumentParser(
    description='Run a spidermonkey shell build job')
parser.add_argument('--dep', action='store_true',
                    help='do not clobber the objdir before building')
parser.add_argument('--platform', '-p', type=str, metavar='PLATFORM',
                    default='', help='build platform')
parser.add_argument('--timeout', '-t', type=int, metavar='TIMEOUT',
                    default=10800,
                    help='kill job after TIMEOUT seconds')
parser.add_argument('--objdir', type=str, metavar='DIR',
                    default=env.get('OBJDIR', 'obj-spider'),
                    help='object directory')
parser.add_argument('--optimize', type=bool, metavar='OPT',
                    default=None,
                    help='whether to generate an optimized build. Overrides variant setting.')
parser.add_argument('--run-tests', '--tests', type=str, metavar='TESTSUITE',
                    default='',
                    help="comma-separated set of test suites to add to the variant's default set")
parser.add_argument('--skip-tests', '--skip', type=str, metavar='TESTSUITE',
                    default='',
                    help="comma-separated set of test suites to remove from the variant's default set")
parser.add_argument('--build-only', '--build',
                    dest='skip_tests', action='store_const', const='all',
                    help="only do a build, do not run any tests")
parser.add_argument('--noconf', action='store_true',
                    help="skip running configure when doing a build")
parser.add_argument('--nobuild', action='store_true',
                    help='Do not do a build. Rerun tests on existing build.')
parser.add_argument('variant', type=str,
                    help='type of job requested, see variants/ subdir')
args = parser.parse_args()


def set_vars_from_script(script, vars):
    '''Run a shell script, then dump out chosen environment variables. The build
       system uses shell scripts to do some configuration that we need to
       borrow. On Windows, the script itself must output the variable settings
       (in the form "export FOO=<value>"), since otherwise there will be
       problems with mismatched Windows/POSIX formats.
    '''
    script_text = 'source %s' % script
    if platform.system() == 'Windows':
        parse_state = 'parsing exports'
    else:
        script_text += '; echo VAR SETTINGS:; '
        script_text += '; '.join('echo $' + var for var in vars)
        parse_state = 'scanning'
    stdout = subprocess.check_output(['sh', '-x', '-c', script_text])
    tograb = vars[:]
    originals = {}
    for line in stdout.splitlines():
        if parse_state == 'scanning':
            if line == 'VAR SETTINGS:':
                parse_state = 'grabbing'
        elif parse_state == 'grabbing':
            var = tograb.pop(0)
            env[var] = line
        elif parse_state == 'parsing exports':
            m = re.match(r'export (\w+)=(.*)', line)
            if m:
                var, value = m.groups()
                if var in tograb:
                    env[var] = value
                    print("Setting %s = %s" % (var, value))
                if var.startswith("ORIGINAL_"):
                    originals[var[9:]] = value

    # An added wrinkle: on Windows developer systems, the sourced script will
    # blow away current settings for eg LIBS, to point to the ones that would
    # be installed via automation. So we will append the original settings. (On
    # an automation system, the original settings will be empty or point to
    # nonexistent stuff.)
    if platform.system() == 'Windows':
        for var in vars:
            if var in originals and len(originals[var]) > 0:
                env[var] = "%s;%s" % (env[var], originals[var])


def ensure_dir_exists(name, clobber=True):
    if clobber:
        shutil.rmtree(name, ignore_errors=True)
    try:
        os.mkdir(name)
    except OSError:
        if clobber:
            raise

with open(os.path.join(DIR.scripts, "variants", args.variant)) as fh:
    variant = json.load(fh)

if args.variant == 'nonunified':
    # Rewrite js/src/**/moz.build to replace UNIFIED_SOURCES to SOURCES.
    # Note that this modifies the current checkout.
    for dirpath, dirnames, filenames in os.walk(DIR.js_src):
        if 'moz.build' in filenames:
            subprocess.check_call(['sed', '-i', 's/UNIFIED_SOURCES/SOURCES/',
                                   os.path.join(dirpath, 'moz.build')])

OBJDIR = os.path.join(DIR.source, args.objdir)
OUTDIR = os.path.join(OBJDIR, "out")
POBJDIR = posixpath.join(PDIR.source, args.objdir)
AUTOMATION = env.get('AUTOMATION', False)
MAKE = env.get('MAKE', 'make')
MAKEFLAGS = env.get('MAKEFLAGS', '-j6' + ('' if AUTOMATION else ' -s'))
UNAME_M = subprocess.check_output(['uname', '-m']).strip()

CONFIGURE_ARGS = variant['configure-args']
opt = args.optimize
if opt is None:
    opt = variant.get('optimize')
if opt is not None:
    CONFIGURE_ARGS += (" --enable-optimize" if opt else " --disable-optimize")

# Any jobs that wish to produce additional output can save them into the upload
# directory if there is such a thing, falling back to OBJDIR.
env.setdefault('MOZ_UPLOAD_DIR', OBJDIR)
ensure_dir_exists(env['MOZ_UPLOAD_DIR'], clobber=False)

# Some of the variants request a particular word size (eg ARM simulators).
word_bits = variant.get('bits')

# On Linux and Windows, we build 32- and 64-bit versions on a 64 bit
# host, so the caller has to specify what is desired.
if word_bits is None and args.platform:
    platform_arch = args.platform.split('-')[0]
    if platform_arch in ('win32', 'linux'):
        word_bits = 32
    elif platform_arch in ('win64', 'linux64'):
        word_bits = 64

# Fall back to the word size of the host.
if word_bits is None:
    word_bits = 64 if UNAME_M == 'x86_64' else 32

if 'compiler' in variant:
    compiler = variant['compiler']
elif platform.system() == 'Darwin':
    compiler = 'clang'
elif platform.system() == 'Windows':
    compiler = 'cl'
else:
    compiler = 'gcc'

cxx = {'clang': 'clang++', 'gcc': 'g++', 'cl': 'cl'}.get(compiler)

compiler_dir = env.get('GCCDIR', os.path.join(DIR.tooltool, compiler))
if os.path.exists(os.path.join(compiler_dir, 'bin', compiler)):
    env.setdefault('CC', os.path.join(compiler_dir, 'bin', compiler))
    env.setdefault('CXX', os.path.join(compiler_dir, 'bin', cxx))
    platlib = 'lib64' if word_bits == 64 else 'lib'
    env.setdefault('LD_LIBRARY_PATH', os.path.join(compiler_dir, platlib))
else:
    env.setdefault('CC', compiler)
    env.setdefault('CXX', cxx)

rust_dir = os.path.join(DIR.tooltool, 'rustc')
if os.path.exists(os.path.join(rust_dir, 'bin', 'rustc')):
    env.setdefault('RUSTC', os.path.join(rust_dir, 'bin', 'rustc'))
    env.setdefault('CARGO', os.path.join(rust_dir, 'bin', 'cargo'))
else:
    env.setdefault('RUSTC', 'rustc')
    env.setdefault('CARGO', 'cargo')

if platform.system() == 'Darwin':
    os.environ['SOURCE'] = DIR.source
    set_vars_from_script(os.path.join(DIR.scripts, 'macbuildenv.sh'),
                         ['CC', 'CXX'])
elif platform.system() == 'Windows':
    MAKE = env.get('MAKE', 'mozmake')
    os.environ['SOURCE'] = DIR.source
    if word_bits == 64:
        os.environ['USE_64BIT'] = '1'
    set_vars_from_script(posixpath.join(PDIR.scripts, 'winbuildenv.sh'),
                         ['PATH', 'INCLUDE', 'LIB', 'LIBPATH', 'CC', 'CXX',
                          'WINDOWSSDKDIR'])

# Compiler flags, based on word length
if word_bits == 32:
    if compiler == 'clang':
        env['CC'] = '{CC} -arch i386'.format(**env)
        env['CXX'] = '{CXX} -arch i386'.format(**env)
    elif compiler == 'gcc':
        env['CC'] = '{CC} -m32'.format(**env)
        env['CXX'] = '{CXX} -m32'.format(**env)
        env['AR'] = 'ar'

# Configure flags, based on word length and cross-compilation
if word_bits == 32:
    if platform.system() == 'Windows':
        CONFIGURE_ARGS += ' --target=i686-pc-mingw32 --host=i686-pc-mingw32'
    elif platform.system() == 'Linux':
        if UNAME_M != 'arm':
            CONFIGURE_ARGS += ' --target=i686-pc-linux --host=i686-pc-linux'

    # Add SSE2 support for x86/x64 architectures.
    if UNAME_M != 'arm':
        if platform.system() == 'Windows':
            sse_flags = '-arch:SSE2'
        else:
            sse_flags = '-msse -msse2 -mfpmath=sse'
        env['CCFLAGS'] = '{0} {1}'.format(env.get('CCFLAGS', ''), sse_flags)
        env['CXXFLAGS'] = '{0} {1}'.format(env.get('CXXFLAGS', ''), sse_flags)
else:
    if platform.system() == 'Windows':
        CONFIGURE_ARGS += ' --target=x86_64-pc-mingw32 --host=x86_64-pc-mingw32'

# Timeouts.
ACTIVE_PROCESSES = set()


def killall():
    for proc in ACTIVE_PROCESSES:
        proc.kill()
    ACTIVE_PROCESSES.clear()

timer = Timer(args.timeout, killall)
timer.daemon = True
timer.start()

ensure_dir_exists(OBJDIR, clobber=not args.dep and not args.nobuild)
ensure_dir_exists(OUTDIR)


def run_command(command, check=False, **kwargs):
    proc = Popen(command, cwd=OBJDIR, **kwargs)
    ACTIVE_PROCESSES.add(proc)
    stdout, stderr = None, None
    try:
        stdout, stderr = proc.communicate()
    finally:
        ACTIVE_PROCESSES.discard(proc)
    status = proc.wait()
    if check and status != 0:
        raise subprocess.CalledProcessError(status, command, output=stderr)
    return stdout, stderr, status

# Add in environment variable settings for this variant. Normally used to
# modify the flags passed to the shell or to set the GC zeal mode.
for k, v in variant.get('env', {}).items():
    env[k] = v.format(
        DIR=DIR.scripts,
        TOOLTOOL_CHECKOUT=DIR.tooltool,
        MOZ_UPLOAD_DIR=env['MOZ_UPLOAD_DIR'],
        OUTDIR=OUTDIR,
    )

if not args.nobuild:
    CONFIGURE_ARGS += ' --enable-nspr-build'
    CONFIGURE_ARGS += ' --prefix={OBJDIR}/dist'.format(OBJDIR=POBJDIR)

    # Generate a configure script from configure.in.
    configure = os.path.join(DIR.js_src, 'configure')
    if not os.path.exists(configure):
        shutil.copyfile(configure + ".in", configure)
        os.chmod(configure, 0755)

<<<<<<< HEAD
    # Run configure; make
    run_command(['sh', '-c', posixpath.join(PDIR.js_src, 'configure') + ' ' + CONFIGURE_ARGS], check=True)
    run_command('%s -w %s' % (MAKE, MAKEFLAGS), shell=True, check=True)
=======
    # Run configure
    if not args.noconf:
        run_command(['sh', '-c', posixpath.join(PDIR.js_src, 'configure') + ' ' + CONFIGURE_ARGS], check=True)

    # Run make
    run_command('%s -s -w %s' % (MAKE, MAKEFLAGS), shell=True, check=True)
>>>>>>> fad2d307

COMMAND_PREFIX = []
# On Linux, disable ASLR to make shell builds a bit more reproducible.
if subprocess.call("type setarch >/dev/null 2>&1", shell=True) == 0:
    COMMAND_PREFIX.extend(['setarch', UNAME_M, '-R'])


def run_test_command(command, **kwargs):
    _, _, status = run_command(COMMAND_PREFIX + command, check=False, **kwargs)
    return status

test_suites = set(['jstests', 'jittest', 'jsapitests', 'checks'])


def normalize_tests(tests):
    if 'all' in tests:
        return test_suites
    return tests

# Need a platform name to use as a key in variant files.
if args.platform:
    variant_platform = args.platform.split("-")[0]
elif platform.system() == 'Windows':
    variant_platform = 'win64' if word_bits == 64 else 'win32'
elif platform.system() == 'Linux':
    variant_platform = 'linux64' if word_bits == 64 else 'linux'
elif platform.system() == 'Darwin':
    variant_platform = 'macosx64'
else:
    variant_platform = 'other'

# Skip any tests that are not run on this platform (or the 'all' platform).
test_suites -= set(normalize_tests(variant.get('skip-tests', {}).get(variant_platform, [])))
test_suites -= set(normalize_tests(variant.get('skip-tests', {}).get('all', [])))

# Add in additional tests for this platform (or the 'all' platform).
test_suites |= set(normalize_tests(variant.get('extra-tests', {}).get(variant_platform, [])))
test_suites |= set(normalize_tests(variant.get('extra-tests', {}).get('all', [])))

# Now adjust the variant's default test list with command-line arguments.
test_suites |= set(normalize_tests(args.run_tests.split(",")))
test_suites -= set(normalize_tests(args.skip_tests.split(",")))

# Always run all enabled tests, even if earlier ones failed. But return the
# first failed status.
results = []

# 'checks' is a superset of 'check-style'.
if 'checks' in test_suites:
    results.append(run_test_command([MAKE, 'check']))
elif 'check-style' in test_suites:
    results.append(run_test_command([MAKE, 'check-style']))

if 'jittest' in test_suites:
    results.append(run_test_command([MAKE, 'check-jit-test']))
if 'jsapitests' in test_suites:
    jsapi_test_binary = os.path.join(OBJDIR, 'dist', 'bin', 'jsapi-tests')
    st = run_test_command([jsapi_test_binary])
    if st < 0:
        print("PROCESS-CRASH | jsapi-tests | application crashed")
        print("Return code: {}".format(st))
    results.append(st)
if 'jstests' in test_suites:
    results.append(run_test_command([MAKE, 'check-jstests']))

# FIXME bug 1291449: This would be unnecessary if we could run msan with -mllvm
# -msan-keep-going, but in clang 3.8 it causes a hang during compilation.
if variant.get('ignore-test-failures'):
    print("Ignoring test results %s" % (results,))
    results = [0]

if args.variant in ('tsan', 'msan'):
    files = filter(lambda f: f.startswith("sanitize_log."), os.listdir(OUTDIR))
    fullfiles = [os.path.join(OUTDIR, f) for f in files]

    # Summarize results
    sites = Counter()
    for filename in fullfiles:
        with open(os.path.join(OUTDIR, filename), 'rb') as fh:
            for line in fh:
                m = re.match(r'^SUMMARY: \w+Sanitizer: (?:data race|use-of-uninitialized-value) (.*)',
                             line.strip())
                if m:
                    # Some reports include file:line:column, some just
                    # file:line. Just in case it's nondeterministic, we will
                    # canonicalize to just the line number.
                    site = re.sub(r'^(\S+?:\d+)(:\d+)* ', r'\1 ', m.group(1))
                    sites[site] += 1

    # Write a summary file and display it to stdout.
    summary_filename = os.path.join(env['MOZ_UPLOAD_DIR'], "%s_summary.txt" % args.variant)
    with open(summary_filename, 'wb') as outfh:
        for location, count in sites.most_common():
            print >> outfh, "%d %s" % (count, location)
    print(open(summary_filename, 'rb').read())

    if 'max-errors' in variant:
        print("Found %d errors out of %d allowed" % (len(sites), variant['max-errors']))
        if len(sites) > variant['max-errors']:
            results.append(1)

    # Gather individual results into a tarball. Note that these are
    # distinguished only by pid of the JS process running within each test, so
    # given the 16-bit limitation of pids, it's totally possible that some of
    # these files will be lost due to being overwritten.
    command = ['tar', '-C', OUTDIR, '-zcf',
               os.path.join(env['MOZ_UPLOAD_DIR'], '%s.tar.gz' % args.variant)]
    command += files
    subprocess.call(command)

for st in results:
    if st != 0:
        sys.exit(st)<|MERGE_RESOLUTION|>--- conflicted
+++ resolved
@@ -290,18 +290,12 @@
         shutil.copyfile(configure + ".in", configure)
         os.chmod(configure, 0755)
 
-<<<<<<< HEAD
-    # Run configure; make
-    run_command(['sh', '-c', posixpath.join(PDIR.js_src, 'configure') + ' ' + CONFIGURE_ARGS], check=True)
-    run_command('%s -w %s' % (MAKE, MAKEFLAGS), shell=True, check=True)
-=======
     # Run configure
     if not args.noconf:
         run_command(['sh', '-c', posixpath.join(PDIR.js_src, 'configure') + ' ' + CONFIGURE_ARGS], check=True)
 
     # Run make
-    run_command('%s -s -w %s' % (MAKE, MAKEFLAGS), shell=True, check=True)
->>>>>>> fad2d307
+    run_command('%s -w %s' % (MAKE, MAKEFLAGS), shell=True, check=True)
 
 COMMAND_PREFIX = []
 # On Linux, disable ASLR to make shell builds a bit more reproducible.
