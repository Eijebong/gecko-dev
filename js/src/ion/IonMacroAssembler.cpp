--- conflicted
+++ resolved
@@ -628,7 +628,6 @@
     }
 }
 
-<<<<<<< HEAD
 void
 MacroAssembler::loadBaselineOrIonCode(Register script)
 {
@@ -651,7 +650,8 @@
     }
 
     bind(&done);
-=======
+}
+
 void printf0_(const char *output) {
     printf("%s", output);
 }
@@ -695,5 +695,4 @@
     callWithABI(JS_FUNC_TO_DATA_PTR(void *, printf1_));
 
     PopRegsInMask(RegisterSet::Volatile());
->>>>>>> 40c40a47
 }