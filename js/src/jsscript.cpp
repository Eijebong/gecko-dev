--- conflicted
+++ resolved
@@ -69,12 +69,9 @@
 #include "jsxdrapi.h"
 #endif
 #include "methodjit/MethodJIT.h"
-<<<<<<< HEAD
 #include "ion/IonCode.h"
-=======
 #include "methodjit/Retcon.h"
 #include "vm/Debugger.h"
->>>>>>> 2789fe6a
 
 #include "jsinferinlines.h"
 #include "jsobjinlines.h"
@@ -1424,23 +1421,16 @@
         PurgeScriptFragments(script->compartment->traceMonitor(), script);
 #endif
 
-<<<<<<< HEAD
 #ifdef JS_ION
     ion::IonScript::Destroy(cx, script);
 #endif
-=======
+
     if (script->types)
         script->types->destroy();
->>>>>>> 2789fe6a
 
 #ifdef JS_METHODJIT
     mjit::ReleaseScriptCode(cx, script);
 #endif
-
-    if (script->types) {
-        script->types->destroy();
-        Foreground::free_(script->types);
-    }
 
     JS_REMOVE_LINK(&script->links);
 
