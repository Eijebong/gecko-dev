/* -*- Mode: C; tab-width: 4; indent-tabs-mode: nil; c-basic-offset: 4 -*-
 * vim: set ts=4 sw=4 et tw=79 ft=cpp:
 *
 * ***** BEGIN LICENSE BLOCK *****
 * Version: MPL 1.1/GPL 2.0/LGPL 2.1
 *
 * The contents of this file are subject to the Mozilla Public License Version
 * 1.1 (the "License"); you may not use this file except in compliance with
 * the License. You may obtain a copy of the License at
 * http://www.mozilla.org/MPL/
 *
 * Software distributed under the License is distributed on an "AS IS" basis,
 * WITHOUT WARRANTY OF ANY KIND, either express or implied. See the License
 * for the specific language governing rights and limitations under the
 * License.
 *
 * The Original Code is SpiderMonkey JavaScript engine.
 *
 * The Initial Developer of the Original Code is
 * Mozilla Corporation.
 * Portions created by the Initial Developer are Copyright (C) 2009
 * the Initial Developer. All Rights Reserved.
 *
 * Contributor(s):
 *   Luke Wagner <luke@mozilla.com>
 *
 * Alternatively, the contents of this file may be used under the terms of
 * either the GNU General Public License Version 2 or later (the "GPL"), or
 * the GNU Lesser General Public License Version 2.1 or later (the "LGPL"),
 * in which case the provisions of the GPL or the LGPL are applicable instead
 * of those above. If you wish to allow use of your version of this file only
 * under the terms of either the GPL or the LGPL, and not to allow others to
 * use your version of this file under the terms of the MPL, indicate your
 * decision by deleting the provisions above and replace them with the notice
 * and other provisions required by the GPL or the LGPL. If you do not delete
 * the provisions above, a recipient may use your version of this file under
 * the terms of any one of the MPL, the GPL or the LGPL.
 *
 * ***** END LICENSE BLOCK ***** */

#ifndef Stack_h__
#define Stack_h__

#include "jsfun.h"
#include "ion/IonFrameIterator.h"

struct JSContext;
struct JSCompartment;

#ifdef JS_METHODJIT
namespace js { namespace mjit { struct CallSite; }}
typedef js::mjit::CallSite JSInlinedSite;
#else
struct JSInlinedSite {};
#endif

typedef /* js::mjit::RejoinState */ size_t JSRejoinState;

namespace js {

class StackFrame;
class FrameRegs;
class StackSegment;
class StackSpace;
class ContextStack;

class InvokeArgsGuard;
class InvokeFrameGuard;
class FrameGuard;
class ExecuteFrameGuard;
class BailoutFrameGuard;
class DummyFrameGuard;
class GeneratorFrameGuard;

class CallIter;
class FrameRegsIter;
class AllFramesIter;

class ArgumentsObject;
class StaticBlockObject;

#ifdef JS_METHODJIT
namespace mjit {
    struct JITScript;
    jsbytecode *NativeToPC(JITScript *jit, void *ncode, CallSite **pinline);
}
#endif

namespace detail {
    struct OOMCheck;
}

/*****************************************************************************/

/*
 * VM stack layout
 *
 * SpiderMonkey uses a per-thread stack to store the activation records,
 * parameters, locals, and expression temporaries for the stack of actively
 * executing scripts, functions and generators. The per-thread stack is owned
 * by the StackSpace object stored in the thread's ThreadData.
 *
 * The per-thread stack is subdivided into contiguous segments of memory which
 * have a memory layout invariant that allows fixed offsets to be used for stack
 * access (by jit code) as well as fast call/return. This memory layout is
 * encapsulated by a set of types that describe different regions of memory.
 * This encapsulation has holes: to avoid calling into C++ from generated code,
 * JIT compilers generate code that simulates analogous operations in C++.
 *
 * A sample memory layout of a segment looks like:
 *
 *                          regs
 *       .---------------------------------------------.
 *       |                                             V
 *       |                                   fp .--FrameRegs--. sp
 *       |                                      V             V
 * |StackSegment| slots |StackFrame| slots |StackFrame| slots |
 *                        |      ^           |
 *           ? <----------'      `-----------'
 *                 prev               prev
 *
 * A segment starts with a fixed-size header (js::StackSegment) which logically
 * describes the segment, links it to the rest of the stack, and points to the
 * end of the stack.
 *
 * Each script activation (global or function code) is given a fixed-size header
 * (js::StackFrame) which is associated with the values (called "slots") before
 * and after it. The frame contains bookkeeping information about the activation
 * and links to the previous frame.
 *
 * The slots preceding a (function) StackFrame in memory are the arguments of
 * the call. The slots after a StackFrame in memory are its locals followed by
 * its expression stack. There is no clean line between the arguments of a
 * frame and the expression stack of the previous frame since the top slots of
 * the expression become the arguments of a call. There are also layout
 * invariants concerning the arguments and StackFrame; see "Arguments" comment
 * in StackFrame for more details.
 *
 * The top of a segment's current frame's expression stack is pointed to by the
 * segment's "current regs", which contains the stack pointer 'sp'. In the
 * interpreter, sp is adjusted as individual values are pushed and popped from
 * the stack and the FrameRegs struct (pointed by the StackSegment) is a local
 * var of js::Interpret. JIT code simulates this by lazily updating FrameRegs
 * when calling from JIT code into the VM. Ideally, we'd like to remove all
 * dependence on FrameRegs outside the interpreter.
 *
 * A call to a native (C++) function does not push a frame. Instead, an array
 * of values is passed to the native. The layout of this array is abstracted by
 * js::CallArgs. With respect to the StackSegment layout above, the args to a
 * native call are inserted anywhere there can be slots. A sample memory layout
 * looks like:
 *
 *                          regs
 *       .----------------------------------------.
 *       |                                        V
 *       |                              fp .--FrameRegs--. sp
 *       |                                 V             V
 * |StackSegment| native call | slots |StackFrame| slots | native call |
 *       |     vp <--argc--> end                        vp <--argc--> end
 *       |         CallArgs <------------------------------ CallArgs
 *       |                               prev                  ^
 *       `-----------------------------------------------------'
 *                                  calls
 *
 * Here there are two native calls on the stack. The start of each native arg
 * range is recorded by a CallArgs element which is prev-linked like stack
 * frames. Note that, in full generality, native and scripted calls can
 * interleave arbitrarily. Thus, the end of a segment is the maximum of its
 * current frame and its current native call. Similarly, the top of the entire
 * thread stack is the end of its current segment.
 *
 * Note that, between any two StackFrames there may be any number
 * of native calls, so the meaning of 'prev' is not 'directly called by'.
 *
 * An additional feature (perhaps not for much longer: bug 650361) is that
 * multiple independent "contexts" can interleave (LIFO) on a single contiguous
 * stack. "Independent" here means that neither context sees the other's
 * frames. Concretely, an embedding may enter the JS engine on cx1 and then,
 * from a native called by the JS engine, reenter the VM on cx2. Changing from
 * cx1 to cx2 causes a new segment to be started for cx2's stack on top of
 * cx1's current segment. These two segments are linked from the perspective of
 * StackSpace, since they are adjacent on the thread's stack, but not from the
 * perspective of cx1 and cx2. Thus, each segment has two links: prevInMemory
 * and prevInContext. Each independent stack is encapsulated and managed by
 * the js::ContextStack object stored in JSContext. ContextStack is the primary
 * interface to the rest of the engine for pushing and popping the stack.
 */

/*****************************************************************************/

class CallReceiver
{
  protected:
#ifdef DEBUG
    mutable bool usedRval_;
    void setUsedRval() const { usedRval_ = true; }
    void clearUsedRval() const { usedRval_ = false; }
#else
    void setUsedRval() const {}
    void clearUsedRval() const {}
#endif
    Value *argv_;
  public:
    friend CallReceiver CallReceiverFromVp(Value *);
    friend CallReceiver CallReceiverFromArgv(Value *);
    Value *base() const { return argv_ - 2; }
    JSObject &callee() const { JS_ASSERT(!usedRval_); return argv_[-2].toObject(); }
    Value &calleev() const { JS_ASSERT(!usedRval_); return argv_[-2]; }
    Value &thisv() const { return argv_[-1]; }

    Value &rval() const {
        setUsedRval();
        return argv_[-2];
    }

    Value *spAfterCall() const {
        setUsedRval();
        return argv_ - 1;
    }

    void setCallee(Value calleev) {
        clearUsedRval();
        this->calleev() = calleev;
    }
};

JS_ALWAYS_INLINE CallReceiver
CallReceiverFromArgv(Value *argv)
{
    CallReceiver receiver;
    receiver.clearUsedRval();
    receiver.argv_ = argv;
    return receiver;
}

JS_ALWAYS_INLINE CallReceiver
CallReceiverFromVp(Value *vp)
{
    return CallReceiverFromArgv(vp + 2);
}

/*****************************************************************************/

class CallArgs : public CallReceiver
{
  protected:
    uintN argc_;
  public:
    friend CallArgs CallArgsFromVp(uintN, Value *);
    friend CallArgs CallArgsFromArgv(uintN, Value *);
    friend CallArgs CallArgsFromSp(uintN, Value *);
    Value &operator[](unsigned i) const { JS_ASSERT(i < argc_); return argv_[i]; }
    Value *array() const { return argv_; }
    uintN length() const { return argc_; }
    Value *end() const { return argv_ + argc_; }
};

JS_ALWAYS_INLINE CallArgs
CallArgsFromArgv(uintN argc, Value *argv)
{
    CallArgs args;
    args.clearUsedRval();
    args.argv_ = argv;
    args.argc_ = argc;
    return args;
}

JS_ALWAYS_INLINE CallArgs
CallArgsFromVp(uintN argc, Value *vp)
{
    return CallArgsFromArgv(argc, vp + 2);
}

JS_ALWAYS_INLINE CallArgs
CallArgsFromSp(uintN argc, Value *sp)
{
    return CallArgsFromArgv(argc, sp - argc);
}

/*****************************************************************************/

/*
 * For calls to natives, the InvokeArgsGuard object provides a record of the
 * call for the debugger's callstack. For this to work, the InvokeArgsGuard
 * record needs to know when the call is actually active (because the
 * InvokeArgsGuard can be pushed long before and popped long after the actual
 * call, during which time many stack-observing things can happen).
 */
class CallArgsList : public CallArgs
{
    friend class StackSegment;
    CallArgsList *prev_;
    bool active_;
  public:
    friend CallArgsList CallArgsListFromVp(uintN, Value *, CallArgsList *);
    friend CallArgsList CallArgsListFromArgv(uintN, Value *, CallArgsList *);
    CallArgsList *prev() const { return prev_; }
    bool active() const { return active_; }
    void setActive() { active_ = true; }
    void setInactive() { active_ = false; }
};

JS_ALWAYS_INLINE CallArgsList
CallArgsListFromArgv(uintN argc, Value *argv, CallArgsList *prev)
{
    CallArgsList args;
#ifdef DEBUG
    args.usedRval_ = false;
#endif
    args.argv_ = argv;
    args.argc_ = argc;
    args.prev_ = prev;
    args.active_ = false;
    return args;
}

JS_ALWAYS_INLINE CallArgsList
CallArgsListFromVp(uintN argc, Value *vp, CallArgsList *prev)
{
    return CallArgsListFromArgv(argc, vp + 2, prev);
}

/*****************************************************************************/

/* Flags specified for a frame as it is constructed. */
enum InitialFrameFlags {
    INITIAL_NONE           =          0,
    INITIAL_CONSTRUCT      =       0x80, /* == StackFrame::CONSTRUCTING, asserted in Stack.h */
    INITIAL_LOWERED        =   0x800000  /* == StackFrame::LOWERED_CALL_APPLY, asserted in Stack.h */
};

enum ExecuteType {
    EXECUTE_GLOBAL         =        0x1, /* == StackFrame::GLOBAL */
    EXECUTE_DIRECT_EVAL    =        0x8, /* == StackFrame::EVAL */
    EXECUTE_INDIRECT_EVAL  =        0x9, /* == StackFrame::GLOBAL | EVAL */
    EXECUTE_DEBUG          =       0x18  /* == StackFrame::EVAL | DEBUGGER */
};

/*****************************************************************************/

class StackFrame
{
  public:
    enum Flags {
        /* Primary frame type */
        GLOBAL             =        0x1,  /* frame pushed for a global script */
        FUNCTION           =        0x2,  /* frame pushed for a scripted call */
        DUMMY              =        0x4,  /* frame pushed for bookkeeping */

        /* Frame subtypes */
        EVAL               =        0x8,  /* frame pushed for eval() or debugger eval */
        DEBUGGER           =       0x10,  /* frame pushed for debugger eval */
        GENERATOR          =       0x20,  /* frame is associated with a generator */
        FLOATING_GENERATOR =       0x40,  /* frame is is in generator obj, not on stack */
        CONSTRUCTING       =       0x80,  /* frame is for a constructor invocation */

        /* Temporary frame states */
        YIELDING           =      0x100,  /* js::Interpret dispatched JSOP_YIELD */
        FINISHED_IN_INTERP =      0x200,  /* set if frame finished in Interpret() */

        /* Concerning function arguments */
        OVERRIDE_ARGS      =      0x400,  /* overridden arguments local variable */
        OVERFLOW_ARGS      =      0x800,  /* numActualArgs > numFormalArgs */
        UNDERFLOW_ARGS     =     0x1000,  /* numActualArgs < numFormalArgs */

        /* Lazy frame initialization */
        HAS_CALL_OBJ       =     0x2000,  /* frame has a callobj reachable from scopeChain_ */
        HAS_ARGS_OBJ       =     0x4000,  /* frame has an argsobj in StackFrame::args */
        HAS_HOOK_DATA      =     0x8000,  /* frame has hookData_ set */
        HAS_ANNOTATION     =    0x10000,  /* frame has annotation_ set */
        HAS_RVAL           =    0x20000,  /* frame has rval_ set */
        HAS_SCOPECHAIN     =    0x40000,  /* frame has scopeChain_ set */
        HAS_PREVPC         =    0x80000,  /* frame has prevpc_ and prevInline_ set */
        HAS_BLOCKCHAIN     =   0x100000,  /* frame has blockChain_ set */

        /* Method JIT state */
        DOWN_FRAMES_EXPANDED = 0x400000,  /* inlining in down frames has been expanded */
        LOWERED_CALL_APPLY   = 0x800000,   /* Pushed by a lowered call/apply */

        /* Ion frame state */
        RUNNING_IN_ION       = 0x1000000   /* frame is running in Ion */
    };

  private:
    mutable uint32_t    flags_;         /* bits described by Flags */
    union {                             /* describes what code is executing in a */
        JSScript        *script;        /*   global frame */
        JSFunction      *fun;           /*   function frame, pre GetScopeChain */
    } exec;
    union {                             /* describes the arguments of a function */
        uintN           nactual;        /*   for non-eval frames */
        JSScript        *evalScript;    /*   the script of an eval-in-function */
    } u;
    mutable JSObject    *scopeChain_;   /* current scope chain */
    StackFrame          *prev_;         /* previous cx->regs->fp */
    void                *ncode_;        /* return address for method JIT */

    /* Lazily initialized */
    Value               rval_;          /* return value of the frame */
    StaticBlockObject   *blockChain_;   /* innermost let block */
    ArgumentsObject     *argsObj_;      /* if has HAS_ARGS_OBJ */
    jsbytecode          *prevpc_;       /* pc of previous frame*/
    JSInlinedSite       *prevInline_;   /* inlined site in previous frame */
    void                *hookData_;     /* closure returned by call hook */
    void                *annotation_;   /* perhaps remove with bug 546848 */
    JSRejoinState       rejoin_;        /* If rejoining into the interpreter
                                         * from JIT code, state at rejoin. */

    static void staticAsserts() {
        JS_STATIC_ASSERT(offsetof(StackFrame, rval_) % sizeof(Value) == 0);
        JS_STATIC_ASSERT(sizeof(StackFrame) % sizeof(Value) == 0);
    }

    inline void initPrev(JSContext *cx);
    jsbytecode *prevpcSlow(JSInlinedSite **pinlined);

  public:
    /*
     * Frame initialization
     *
     * After acquiring a pointer to an uninitialized stack frame on the VM
     * stack from StackSpace, these members are used to initialize the stack
     * frame before officially pushing the frame into the context.
     */

    /* Used for Invoke, Interpret, trace-jit LeaveTree, and method-jit stubs. */
    void initCallFrame(JSContext *cx, JSFunction &callee,
                       JSScript *script, uint32_t nactual, StackFrame::Flags flags);

    /* Used for SessionInvoke. */
    void resetCallFrame(JSScript *script);

    /* Called by jit stubs and serve as a specification for jit-code. */
    void initJitFrameCallerHalf(StackFrame *prev, StackFrame::Flags flags, void *ncode);
    void initJitFrameEarlyPrologue(JSFunction *fun, uint32_t nactual);
    bool initJitFrameLatePrologue(JSContext *cx, Value **limit);

    /* Used for eval. */
    void initExecuteFrame(JSScript *script, StackFrame *prev, FrameRegs *regs,
                          const Value &thisv, JSObject &scopeChain, ExecuteType type);

    /* Used when activating generators. */
    void stealFrameAndSlots(Value *vp, StackFrame *otherfp, Value *othervp, Value *othersp);

    /* Perhaps one fine day we will remove dummy frames. */
    void initDummyFrame(JSContext *cx, JSObject &chain);

    /*
     * Stack frame type
     *
     * A stack frame may have one of three types, which determines which
     * members of the frame may be accessed and other invariants:
     *
     *  global frame:   execution of global code or an eval in global code
     *  function frame: execution of function code or an eval in a function
     *  dummy frame:    bookkeeping frame (to be removed in bug 625199)
     */

    bool isFunctionFrame() const {
        return !!(flags_ & FUNCTION);
    }

    bool isGlobalFrame() const {
        return !!(flags_ & GLOBAL);
    }

    bool isDummyFrame() const {
        return !!(flags_ & DUMMY);
    }

    bool isScriptFrame() const {
        bool retval = !!(flags_ & (FUNCTION | GLOBAL));
        JS_ASSERT(retval == !isDummyFrame());
        return retval;
    }

    /*
     * Eval frames
     *
     * As noted above, global and function frames may optionally be 'eval
     * frames'. Eval code shares its parent's arguments which means that the
     * arg-access members of StackFrame may not be used for eval frames.
     * Search for 'hasArgs' below for more details.
     *
     * A further sub-classification of eval frames is whether the frame was
     * pushed for an ES5 strict-mode eval().
     */

    bool isEvalFrame() const {
        JS_ASSERT_IF(flags_ & EVAL, isScriptFrame());
        return flags_ & EVAL;
    }

    bool isEvalInFunction() const {
        return (flags_ & (EVAL | FUNCTION)) == (EVAL | FUNCTION);
    }

    bool isNonEvalFunctionFrame() const {
        return (flags_ & (FUNCTION | EVAL)) == FUNCTION;
    }

    inline bool isStrictEvalFrame() const {
        return isEvalFrame() && script()->strictModeCode;
    }

    bool isNonStrictEvalFrame() const {
        return isEvalFrame() && !script()->strictModeCode;
    }

    /*
     * Previous frame
     *
     * A frame's 'prev' frame is either null or the previous frame pointed to
     * by cx->regs->fp when this frame was pushed. Often, given two prev-linked
     * frames, the next-frame is a function or eval that was called by the
     * prev-frame, but not always: the prev-frame may have called a native that
     * reentered the VM through JS_CallFunctionValue on the same context
     * (without calling JS_SaveFrameChain) which pushed the next-frame. Thus,
     * 'prev' has little semantic meaning and basically just tells the VM what
     * to set cx->regs->fp to when this frame is popped.
     */

    StackFrame *prev() const {
        return prev_;
    }

    inline void resetGeneratorPrev(JSContext *cx);
    inline void resetInlinePrev(StackFrame *prevfp, jsbytecode *prevpc);

    inline void initInlineFrame(JSFunction *fun, StackFrame *prevfp, jsbytecode *prevpc);

    /*
     * Frame slots
     *
     * A frame's 'slots' are the fixed slots associated with the frame (like
     * local variables) followed by an expression stack holding temporary
     * values. A frame's 'base' is the base of the expression stack.
     */

    Value *slots() const {
        return (Value *)(this + 1);
    }

    Value *base() const {
        return slots() + script()->nfixed;
    }

    Value &varSlot(uintN i) {
        JS_ASSERT(i < script()->nfixed);
        JS_ASSERT_IF(maybeFun(), i < script()->bindings.countVars());
        return slots()[i];
    }

    /*
     * Script
     *
     * All function and global frames have an associated JSScript which holds
     * the bytecode being executed for the frame. This script/bytecode does
     * not reflect any inlining that has been performed by the method JIT.
     * If other frames were inlined into this one, the script/pc reflect the
     * point of the outermost call. Inlined frame invariants:
     *
     * - Inlined frames have the same scope chain as the outer frame.
     * - Inlined frames have the same strictness as the outer frame.
     * - Inlined frames can only make calls to other JIT frames associated with
     *   the same VMFrame. Other calls force expansion of the inlined frames.
     */

    /*
     * Get the frame's current bytecode, assuming |this| is in |cx|. next is
     * frame whose prev == this, NULL if not known or if this == cx->fp().
     * If the frame is inside an inline call made within the pc, the pc will
     * be that of the outermost call and the state of any inlined frame(s) is
     * returned through pinlined.
     *
     * Beware, as the name implies, pcQuadratic can lead to quadratic behavior
     * in loops such as:
     *
     *   for ( ...; fp; fp = fp->prev())
     *     ... fp->pcQuadratic(cx->stack);
     *
     * Using next can avoid this, but in most cases prefer FrameRegsIter;
     * it is amortized O(1).
     *
     *   When I get to the bottom I go back to the top of the stack
     *   Where I stop and I turn and I go right back
     *   Till I get to the bottom and I see you again...
     */
    jsbytecode *pcQuadratic(const ContextStack &stack, StackFrame *next = NULL,
                            JSInlinedSite **pinlined = NULL);

    jsbytecode *prevpc(JSInlinedSite **pinlined) {
        if (flags_ & HAS_PREVPC) {
            if (pinlined)
                *pinlined = prevInline_;
            return prevpc_;
        }
        return prevpcSlow(pinlined);
    }

    JSInlinedSite *prevInline() {
        JS_ASSERT(flags_ & HAS_PREVPC);
        return prevInline_;
    }

    JSScript *script() const {
        JS_ASSERT(isScriptFrame());
        return isFunctionFrame()
               ? isEvalFrame() ? u.evalScript : fun()->script()
               : exec.script;
    }

    JSScript *functionScript() const {
        JS_ASSERT(isFunctionFrame());
        return isEvalFrame() ? u.evalScript : fun()->script();
    }

    JSScript *globalScript() const {
        JS_ASSERT(isGlobalFrame());
        return exec.script;
    }

    JSScript *maybeScript() const {
        return isScriptFrame() ? script() : NULL;
    }

    size_t numFixed() const {
        return script()->nfixed;
    }

    size_t numSlots() const {
        return script()->nslots;
    }

    size_t numGlobalVars() const {
        JS_ASSERT(isGlobalFrame());
        return exec.script->nfixed;
    }

    /*
     * Function
     *
     * All function frames have an associated interpreted JSFunction. The
     * function returned by fun() and maybeFun() is not necessarily the
     * original canonical function which the frame's script was compiled
     * against. To get this function, use maybeScriptFunction().
     */

    JSFunction* fun() const {
        JS_ASSERT(isFunctionFrame());
        return exec.fun;
    }

    JSFunction* maybeFun() const {
        return isFunctionFrame() ? fun() : NULL;
    }

    JSFunction* maybeScriptFunction() const {
        if (!isFunctionFrame())
            return NULL;
        const StackFrame *fp = this;
        while (fp->isEvalFrame())
            fp = fp->prev();
        return fp->script()->function();
    }

    /*
     * Arguments
     *
     * Only non-eval function frames have arguments. A frame follows its
     * arguments contiguously in memory. The arguments pushed by the caller are
     * the 'actual' arguments. The declared arguments of the callee are the
     * 'formal' arguments. When the caller passes less or equal actual
     * arguments, the actual and formal arguments are the same array (but with
     * different extents). When the caller passes too many arguments, the
     * formal subset of the actual arguments is copied onto the top of the
     * stack. This allows the engine to maintain a jit-time constant offset of
     * arguments from the frame pointer. Since the formal subset of the actual
     * arguments is potentially on the stack twice, it is important for all
     * reads/writes to refer to the same canonical memory location.
     *
     * An arguments object (the object returned by the 'arguments' keyword) is
     * lazily created, so a given function frame may or may not have one.
     */

    /* True if this frame has arguments. Contrast with hasArgsObj. */
    bool hasArgs() const {
        return isNonEvalFunctionFrame();
    }

    uintN numFormalArgs() const {
        JS_ASSERT(hasArgs());
        return fun()->nargs;
    }

    Value &formalArg(uintN i) const {
        JS_ASSERT(i < numFormalArgs());
        return formalArgs()[i];
    }

    Value *formalArgs() const {
        JS_ASSERT(hasArgs());
        return (Value *)this - numFormalArgs();
    }

    Value *formalArgsEnd() const {
        JS_ASSERT(hasArgs());
        return (Value *)this;
    }

    Value *maybeFormalArgs() const {
        return (flags_ & (FUNCTION | EVAL)) == FUNCTION
               ? formalArgs()
               : NULL;
    }

    inline uintN numActualArgs() const;
    inline Value *actualArgs() const;
    inline Value *actualArgsEnd() const;

    inline Value &canonicalActualArg(uintN i) const;
    template <class Op>
    inline bool forEachCanonicalActualArg(Op op, uintN start = 0, uintN count = uintN(-1));
    template <class Op> inline bool forEachFormalArg(Op op);

    bool hasArgsObj() const {
        return !!(flags_ & HAS_ARGS_OBJ);
    }

    ArgumentsObject &argsObj() const {
        JS_ASSERT(hasArgsObj());
        JS_ASSERT(!isEvalFrame());
        return *argsObj_;
    }

    ArgumentsObject *maybeArgsObj() const {
        return hasArgsObj() ? &argsObj() : NULL;
    }

    inline void setArgsObj(ArgumentsObject &obj);

    /*
     * This value
     *
     * Every frame has a this value although, until 'this' is computed, the
     * value may not be the semantically-correct 'this' value.
     *
     * The 'this' value is stored before the formal arguments for function
     * frames and directly before the frame for global frames. The *Args
     * members assert !isEvalFrame(), so we implement specialized inline
     * methods for accessing 'this'. When the caller has static knowledge that
     * a frame is a function or global frame, 'functionThis' and 'globalThis',
     * respectively, allow more efficient access.
     */

    Value &functionThis() const {
        JS_ASSERT(isFunctionFrame());
        if (isEvalFrame())
            return ((Value *)this)[-1];
        return formalArgs()[-1];
    }

    JSObject &constructorThis() const {
        JS_ASSERT(hasArgs());
        return formalArgs()[-1].toObject();
    }

    Value &globalThis() const {
        JS_ASSERT(isGlobalFrame());
        return ((Value *)this)[-1];
    }

    Value &thisValue() const {
        if (flags_ & (EVAL | GLOBAL))
            return ((Value *)this)[-1];
        return formalArgs()[-1];
    }

    /*
     * Callee
     *
     * Only function frames have a callee. An eval frame in a function has the
     * same caller as its containing function frame. maybeCalleev can be used
     * to return a value that is either caller object (for function frames) or
     * null (for global frames).
     */

    JSObject &callee() const {
        JS_ASSERT(isFunctionFrame());
        return calleev().toObject();
    }

    const Value &calleev() const {
        JS_ASSERT(isFunctionFrame());
        return mutableCalleev();
    }

    const Value &maybeCalleev() const {
        JS_ASSERT(isScriptFrame());
        Value &calleev = flags_ & (EVAL | GLOBAL)
                         ? ((Value *)this)[-2]
                         : formalArgs()[-2];
        JS_ASSERT(calleev.isObjectOrNull());
        return calleev;
    }

    /*
     * Beware! Ad hoc changes can corrupt the stack layout; the callee should
     * only be changed to something that is equivalent to the current callee in
     * terms of numFormalArgs etc. Prefer overwriteCallee since it checks.
     */
    inline void overwriteCallee(JSObject &newCallee);

    Value &mutableCalleev() const {
        JS_ASSERT(isFunctionFrame());
        if (isEvalFrame())
            return ((Value *)this)[-2];
        return formalArgs()[-2];
    }

    /*
     * Compute the callee function for this stack frame, cloning if needed to
     * implement the method read barrier.  If this is not a function frame,
     * set *vp to null.
     */
    bool getValidCalleeObject(JSContext *cx, Value *vp);

    CallReceiver callReceiver() const {
        return CallReceiverFromArgv(formalArgs());
    }

    /*
     * Scope chain
     *
     * Every frame has a scopeChain which, when traversed via the 'parent' link
     * to the root, indicates the current global object. A 'call object' is a
     * node on a scope chain representing a function's activation record. A
     * call object is used for dynamically-scoped name lookup and lexically-
     * scoped upvar access. The call object holds the values of locals and
     * arguments when a function returns (and its stack frame is popped). For
     * performance reasons, call objects are created lazily for 'lightweight'
     * functions, i.e., functions which are not statically known to require a
     * call object. Thus, a given function frame may or may not have a call
     * object. When a function does have a call object, it is found by walking
     * up the scope chain until the first call object. Thus, it is important,
     * when setting the scope chain, to indicate whether the new scope chain
     * contains a new call object and thus changes the 'hasCallObj' state.
     *
     * The method JIT requires that HAS_SCOPECHAIN be set for all frames which
     * use NAME or related opcodes that can access the scope chain (so it does
     * not have to test the bit). To ensure this, we always initialize the
     * scope chain when pushing frames in the VM, and only initialize it when
     * pushing frames in JIT code when the above situation applies.
     *
     * NB: 'fp->hasCallObj()' implies that fp->callObj() needs to be 'put' when
     * the frame is popped. Since the scope chain of a non-strict eval frame
     * contains the call object of the parent (function) frame, it is possible
     * to have:
     *   !fp->hasCall() && fp->scopeChain().isCall()
     */

    inline JSObject &scopeChain() const;

    bool hasCallObj() const {
        bool ret = !!(flags_ & HAS_CALL_OBJ);
        JS_ASSERT_IF(ret, !isNonStrictEvalFrame());
        return ret;
    }

    inline CallObject &callObj() const;
    inline void setScopeChainNoCallObj(JSObject &obj);
    inline void setScopeChainWithOwnCallObj(CallObject &obj);

    /* Block chain */

    bool hasBlockChain() const {
        return (flags_ & HAS_BLOCKCHAIN) && blockChain_;
    }

    StaticBlockObject *maybeBlockChain() {
        return (flags_ & HAS_BLOCKCHAIN) ? blockChain_ : NULL;
    }

    StaticBlockObject &blockChain() const {
        JS_ASSERT(hasBlockChain());
        return *blockChain_;
    }

    void setBlockChain(StaticBlockObject *obj) {
        flags_ |= HAS_BLOCKCHAIN;
        blockChain_ = obj;
    }

    /*
     * Prologue for function frames: make a call object for heavyweight
     * functions, and maintain type nesting invariants.
     */
    inline bool functionPrologue(JSContext *cx);

    /*
     * Epilogue for function frames: put any args or call object for the frame
     * which may still be live, and maintain type nesting invariants. Note:
     * this does not mark the epilogue as having been completed, since the
     * frame is about to be popped. Use updateEpilogueFlags for this.
     */
    inline void functionEpilogue();

    /*
     * If callObj() or argsObj() have already been put, update our flags
     * accordingly. This call must be followed by a later functionEpilogue.
     */
    inline void updateEpilogueFlags();

    inline bool maintainNestingState() const;

    /*
     * Variables object
     *
     * Given that a (non-dummy) StackFrame corresponds roughly to a ES5
     * Execution Context (ES5 10.3), StackFrame::varObj corresponds to the
     * VariableEnvironment component of a Exection Context. Intuitively, the
     * variables object is where new bindings (variables and functions) are
     * stored. One might expect that this is either the callObj or
     * scopeChain.globalObj for function or global code, respectively, however
     * the JSAPI allows calls of Execute to specify a variables object on the
     * scope chain other than the call/global object. This allows embeddings to
     * run multiple scripts under the same global, each time using a new
     * variables object to collect and discard the script's global variables.
     */

    inline JSObject &varObj();

    /*
     * Frame compartment
     *
     * A stack frame's compartment is the frame's containing context's
     * compartment when the frame was pushed.
     */

    inline JSCompartment *compartment() const;

    /* Annotation (will be removed after bug 546848) */

    void* annotation() const {
        return (flags_ & HAS_ANNOTATION) ? annotation_ : NULL;
    }

    void setAnnotation(void *annot) {
        flags_ |= HAS_ANNOTATION;
        annotation_ = annot;
    }

    /* JIT rejoin state */

    JSRejoinState rejoin() const {
        return rejoin_;
    }

    void setRejoin(JSRejoinState state) {
        rejoin_ = state;
    }

    /* Down frame expansion state */

    void setDownFramesExpanded() {
        flags_ |= DOWN_FRAMES_EXPANDED;
    }

    bool downFramesExpanded() {
        return !!(flags_ & DOWN_FRAMES_EXPANDED);
    }

    /* Debugger hook data */

    bool hasHookData() const {
        return !!(flags_ & HAS_HOOK_DATA);
    }

    void* hookData() const {
        JS_ASSERT(hasHookData());
        return hookData_;
    }

    void* maybeHookData() const {
        return hasHookData() ? hookData_ : NULL;
    }

    void setHookData(void *v) {
        hookData_ = v;
        flags_ |= HAS_HOOK_DATA;
    }

    /* Return value */

    const Value &returnValue() {
        if (!(flags_ & HAS_RVAL))
            rval_.setUndefined();
        return rval_;
    }

    void markReturnValue() {
        flags_ |= HAS_RVAL;
    }

    void setReturnValue(const Value &v) {
        rval_ = v;
        markReturnValue();
    }

    void clearReturnValue() {
        rval_.setUndefined();
        markReturnValue();
    }

    /* Native-code return address */

    void *nativeReturnAddress() const {
        return ncode_;
    }

    void setNativeReturnAddress(void *addr) {
        ncode_ = addr;
    }

    void **addressOfNativeReturnAddress() {
        return &ncode_;
    }

    /*
     * Generator-specific members
     *
     * A non-eval function frame may optionally be the activation of a
     * generator. For the most part, generator frames act like ordinary frames.
     * For exceptions, see js_FloatingFrameIfGenerator.
     */

    bool isGeneratorFrame() const {
        return !!(flags_ & GENERATOR);
    }

    bool isFloatingGenerator() const {
        JS_ASSERT_IF(flags_ & FLOATING_GENERATOR, isGeneratorFrame());
        return !!(flags_ & FLOATING_GENERATOR);
    }

    void initFloatingGenerator() {
        JS_ASSERT(!(flags_ & GENERATOR));
        flags_ |= (GENERATOR | FLOATING_GENERATOR);
    }

    void unsetFloatingGenerator() {
        flags_ &= ~FLOATING_GENERATOR;
    }

    void setFloatingGenerator() {
        flags_ |= FLOATING_GENERATOR;
    }

    /*
     * js::Execute pushes both global and function frames (since eval() in a
     * function pushes a frame with isFunctionFrame() && isEvalFrame()). Most
     * code should not care where a frame was pushed, but if it is necessary to
     * pick out frames pushed by js::Execute, this is the right query:
     */

    bool isFramePushedByExecute() const {
        return !!(flags_ & (GLOBAL | EVAL));
    }

    /*
     * Other flags
     */

    InitialFrameFlags initialFlags() const {
        JS_STATIC_ASSERT((int)INITIAL_NONE == 0);
        JS_STATIC_ASSERT((int)INITIAL_CONSTRUCT == (int)CONSTRUCTING);
        JS_STATIC_ASSERT((int)INITIAL_LOWERED == (int)LOWERED_CALL_APPLY);
        uint32_t mask = CONSTRUCTING | LOWERED_CALL_APPLY;
        JS_ASSERT((flags_ & mask) != mask);
        return InitialFrameFlags(flags_ & mask);
    }

    bool isConstructing() const {
        return !!(flags_ & CONSTRUCTING);
    }

    /*
     * The method JIT call/apply optimization can erase Function.{call,apply}
     * invocations from the stack and push the callee frame directly. The base
     * of these frames will be offset by one value, however, which the
     * interpreter needs to account for if it ends up popping the frame.
     */
    bool loweredCallOrApply() const {
        return !!(flags_ & LOWERED_CALL_APPLY);
    }

    bool isDebuggerFrame() const {
        return !!(flags_ & DEBUGGER);
    }

    bool hasOverriddenArgs() const {
        return !!(flags_ & OVERRIDE_ARGS);
    }

    bool hasOverflowArgs() const {
        return !!(flags_ & OVERFLOW_ARGS);
    }

    void setOverriddenArgs() {
        flags_ |= OVERRIDE_ARGS;
    }

    bool isYielding() {
        return !!(flags_ & YIELDING);
    }

    void setYielding() {
        flags_ |= YIELDING;
    }

    void clearYielding() {
        flags_ &= ~YIELDING;
    }

    void setFinishedInInterpreter() {
        flags_ |= FINISHED_IN_INTERP;
    }

    bool finishedInInterpreter() const {
        return !!(flags_ & FINISHED_IN_INTERP);
    }

#ifdef DEBUG
    /* Poison scopeChain value set before a frame is flushed. */
    static JSObject *const sInvalidScopeChain;
#endif

  public:
    /* Public, but only for JIT use: */

    static size_t offsetOfFlags() {
        return offsetof(StackFrame, flags_);
    }

    static size_t offsetOfExec() {
        return offsetof(StackFrame, exec);
    }

    static size_t offsetOfNumActual() {
        return offsetof(StackFrame, u.nactual);
    }

    static size_t offsetOfScopeChain() {
        return offsetof(StackFrame, scopeChain_);
    }

    static size_t offsetOfPrev() {
        return offsetof(StackFrame, prev_);
    }

    static size_t offsetOfReturnValue() {
        return offsetof(StackFrame, rval_);
    }

    static size_t offsetOfArgsObj() {
        return offsetof(StackFrame, argsObj_);
    }

    static ptrdiff_t offsetOfNcode() {
        return offsetof(StackFrame, ncode_);
    }

    static ptrdiff_t offsetOfCallee(JSFunction *fun) {
        JS_ASSERT(fun != NULL);
        return -(fun->nargs + 2) * sizeof(Value);
    }

    static ptrdiff_t offsetOfThis(JSFunction *fun) {
        return fun == NULL
               ? -1 * ptrdiff_t(sizeof(Value))
               : -(fun->nargs + 1) * ptrdiff_t(sizeof(Value));
    }

    static ptrdiff_t offsetOfFormalArg(JSFunction *fun, uintN i) {
        JS_ASSERT(i < fun->nargs);
        return (-(int)fun->nargs + i) * sizeof(Value);
    }

    static size_t offsetOfFixed(uintN i) {
        return sizeof(StackFrame) + i * sizeof(Value);
    }

#ifdef JS_METHODJIT
    mjit::JITScript *jit() {
        return script()->getJIT(isConstructing());
    }
#endif

    void methodjitStaticAsserts();

    bool runningInIon() const {
        return !!(flags_ & RUNNING_IN_ION);
    }
    void setRunningInIon() {
        flags_ |= RUNNING_IN_ION;
    }
    void clearRunningInIon() {
        flags_ &= ~RUNNING_IN_ION;
    }
};

static const size_t VALUES_PER_STACK_FRAME = sizeof(StackFrame) / sizeof(Value);

static inline uintN
ToReportFlags(InitialFrameFlags initial)
{
    return uintN(initial & StackFrame::CONSTRUCTING);
}

static inline StackFrame::Flags
ToFrameFlags(InitialFrameFlags initial)
{
    return StackFrame::Flags(initial);
}

static inline InitialFrameFlags
InitialFrameFlagsFromConstructing(bool b)
{
    return b ? INITIAL_CONSTRUCT : INITIAL_NONE;
}

static inline bool
InitialFrameFlagsAreConstructing(InitialFrameFlags initial)
{
    return !!(initial & INITIAL_CONSTRUCT);
}

static inline bool
InitialFrameFlagsAreLowered(InitialFrameFlags initial)
{
    return !!(initial & INITIAL_LOWERED);
}

inline StackFrame *          Valueify(JSStackFrame *fp) { return (StackFrame *)fp; }
static inline JSStackFrame * Jsvalify(StackFrame *fp)   { return (JSStackFrame *)fp; }

/*****************************************************************************/

class FrameRegs
{
  public:
    Value *sp;
    jsbytecode *pc;
  private:
    JSInlinedSite *inlined_;
    StackFrame *fp_;
  public:
    StackFrame *fp() const { return fp_; }
    JSInlinedSite *inlined() const { return inlined_; }

    /* For jit use (need constant): */
    static const size_t offsetOfFp = 3 * sizeof(void *);
    static const size_t offsetOfInlined = 2 * sizeof(void *);
    static void staticAssert() {
        JS_STATIC_ASSERT(offsetOfFp == offsetof(FrameRegs, fp_));
        JS_STATIC_ASSERT(offsetOfInlined == offsetof(FrameRegs, inlined_));
    }
    void clearInlined() { inlined_ = NULL; }

    /* For generator: */
    void rebaseFromTo(const FrameRegs &from, StackFrame &to) {
        fp_ = &to;
        sp = to.slots() + (from.sp - from.fp_->slots());
        pc = from.pc;
        inlined_ = from.inlined_;
        JS_ASSERT(fp_);
    }

    /* For ContextStack: */
    void popFrame(Value *newsp) {
        pc = fp_->prevpc(&inlined_);
        sp = newsp;
        fp_ = fp_->prev();
        JS_ASSERT(fp_);
    }

    /* For FixupArity: */
    void popPartialFrame(Value *newsp) {
        sp = newsp;
        fp_ = fp_->prev();
        JS_ASSERT(fp_);
    }

    /* For InternalInterpret: */
    void restorePartialFrame(Value *newfp) {
        fp_ = (StackFrame *) newfp;
    }

    /* For stubs::CompileFunction, ContextStack: */
    void prepareToRun(StackFrame &fp, JSScript *script) {
        pc = script->code;
        sp = fp.slots() + script->nfixed;
        fp_ = &fp;
        inlined_ = NULL;
    }

    /* For pushDummyFrame: */
    void initDummyFrame(StackFrame &fp) {
        pc = NULL;
        sp = fp.slots();
        fp_ = &fp;
        inlined_ = NULL;
    }

    /* For expandInlineFrames: */
    void expandInline(StackFrame *innerfp, jsbytecode *innerpc) {
        pc = innerpc;
        fp_ = innerfp;
        inlined_ = NULL;
    }

#ifdef JS_METHODJIT
    /* For LimitCheck: */
    void updateForNcode(mjit::JITScript *jit, void *ncode) {
        pc = mjit::NativeToPC(jit, ncode, &inlined_);
    }
#endif
};

/*****************************************************************************/

class StackSegment
{
    /* Previous segment within same context stack. */
    StackSegment *const prevInContext_;

    /* Previous segment sequentially in memory. */
    StackSegment *const prevInMemory_;

    /* Execution registers for most recent script in this segment (or null). */
    FrameRegs *regs_;

    /* Call args for most recent native call in this segment (or null). */
    CallArgsList *calls_;

  public:
    StackSegment(StackSegment *prevInContext,
                 StackSegment *prevInMemory,
                 FrameRegs *regs,
                 CallArgsList *calls)
      : prevInContext_(prevInContext),
        prevInMemory_(prevInMemory),
        regs_(regs),
        calls_(calls)
    {}

    /* A segment is followed in memory by the arguments of the first call. */

    Value *slotsBegin() const {
        return (Value *)(this + 1);
    }

    /* Accessors. */

    FrameRegs &regs() const {
        JS_ASSERT(regs_);
        return *regs_;
    }

    FrameRegs *maybeRegs() const {
        return regs_;
    }

    StackFrame *fp() const {
        return regs_->fp();
    }

    StackFrame *maybefp() const {
        return regs_ ? regs_->fp() : NULL;
    }

    CallArgsList &calls() const {
        JS_ASSERT(calls_);
        return *calls_;
    }

    CallArgsList *maybeCalls() const {
        return calls_;
    }

    Value *callArgv() const {
        return calls_->array();
    }

    Value *maybeCallArgv() const {
        return calls_ ? calls_->array() : NULL;
    }

    StackSegment *prevInContext() const {
        return prevInContext_;
    }

    StackSegment *prevInMemory() const {
        return prevInMemory_;
    }

    void repointRegs(FrameRegs *regs) {
        regs_ = regs;
    }

    bool isEmpty() const {
        return !calls_ && !regs_;
    }

    bool contains(const StackFrame *fp) const;
    bool contains(const FrameRegs *regs) const;
    bool contains(const CallArgsList *call) const;

    StackFrame *computeNextFrame(const StackFrame *fp) const;

    Value *end() const;

    FrameRegs *pushRegs(FrameRegs &regs);
    void popRegs(FrameRegs *regs);
    void pushCall(CallArgsList &callList);
    void pointAtCall(CallArgsList &callList);
    void popCall();

    /* For jit access: */

    static const size_t offsetOfRegs() { return offsetof(StackSegment, regs_); }
};

static const size_t VALUES_PER_STACK_SEGMENT = sizeof(StackSegment) / sizeof(Value);
JS_STATIC_ASSERT(sizeof(StackSegment) % sizeof(Value) == 0);

/*****************************************************************************/

class StackSpace
{
    StackSegment  *seg_;
    Value         *base_;
    mutable Value *conservativeEnd_;
#ifdef XP_WIN
    mutable Value *commitEnd_;
#endif
    Value         *defaultEnd_;
    Value         *trustedEnd_;

    void assertInvariants() const {
        JS_ASSERT(base_ <= conservativeEnd_);
#ifdef XP_WIN
        JS_ASSERT(conservativeEnd_ <= commitEnd_);
        JS_ASSERT(commitEnd_ <= trustedEnd_);
#endif
        JS_ASSERT(conservativeEnd_ <= defaultEnd_);
        JS_ASSERT(defaultEnd_ <= trustedEnd_);
    }

    /* The total number of values/bytes reserved for the stack. */
    static const size_t CAPACITY_VALS  = 512 * 1024;
    static const size_t CAPACITY_BYTES = CAPACITY_VALS * sizeof(Value);

    /* How much of the stack is initially committed. */
    static const size_t COMMIT_VALS    = 16 * 1024;
    static const size_t COMMIT_BYTES   = COMMIT_VALS * sizeof(Value);

    /* How much space is reserved at the top of the stack for trusted JS. */
    static const size_t BUFFER_VALS    = 16 * 1024;
    static const size_t BUFFER_BYTES   = BUFFER_VALS * sizeof(Value);

    static void staticAsserts() {
        JS_STATIC_ASSERT(CAPACITY_VALS % COMMIT_VALS == 0);
    }

    friend class AllFramesIter;
    friend class ContextStack;
    friend class StackFrame;

    /*
     * Except when changing compartment (see pushDummyFrame), the 'dest'
     * parameter of ensureSpace is cx->compartment. Ideally, we'd just pass
     * this directly (and introduce a helper that supplies cx->compartment when
     * no 'dest' is given). For some compilers, this really hurts performance,
     * so, instead, a trivially sinkable magic constant is used to indicate
     * that dest should be cx->compartment.
     */
    static const size_t CX_COMPARTMENT = 0xc;

    inline bool ensureSpace(JSContext *cx, MaybeReportError report,
                            Value *from, ptrdiff_t nvals,
                            JSCompartment *dest = (JSCompartment *)CX_COMPARTMENT) const;
    JS_FRIEND_API(bool) ensureSpaceSlow(JSContext *cx, MaybeReportError report,
                                        Value *from, ptrdiff_t nvals,
                                        JSCompartment *dest) const;

    StackSegment &findContainingSegment(const StackFrame *target) const;

  public:
    StackSpace();
    bool init();
    ~StackSpace();

    /*
     * Maximum supported value of arguments.length. This bounds the maximum
     * number of arguments that can be supplied to Function.prototype.apply.
     * This value also bounds the number of elements parsed in an array
     * initialiser.
     *
     * Since arguments are copied onto the stack, the stack size is the
     * limiting factor for this constant. Use the max stack size (available to
     * untrusted code) with an extra buffer so that, after such an apply, the
     * callee can do a little work without OOMing.
     */
    static const uintN ARGS_LENGTH_MAX = CAPACITY_VALS - (2 * BUFFER_VALS);

    /* See stack layout comment in Stack.h. */
    inline Value *firstUnused() const { return seg_ ? seg_->end() : base_; }

    StackSegment &containingSegment(const StackFrame *target) const;

    /*
     * Extra space to reserve on the stack for method JIT frames, beyond the
     * frame's nslots. This may be used for inlined stack frames, slots storing
     * loop invariant code, or to reserve space for pushed callee frames. Note
     * that this space should be reserved when pushing interpreter frames as
     * well, so that we don't need to check the stack when entering the method
     * JIT at loop heads or safe points.
     */
    static const size_t STACK_JIT_EXTRA = (/*~VALUES_PER_STACK_FRAME*/ 8 + 18) * 10;

<<<<<<< HEAD
inline void
ContextStack::repointRegs(FrameRegs *regs) { seg_->repointRegs(regs); }
=======
    /*
     * Return a limit against which jit code can check for. This limit is not
     * necessarily the end of the stack since we lazily commit stack memory on
     * some platforms. Thus, when the stack limit is exceeded, the caller should
     * use tryBumpLimit to attempt to increase the stack limit by committing
     * more memory. If the stack is truly exhausted, tryBumpLimit will report an
     * error and return NULL.
     *
     * An invariant of the methodjit is that there is always space to push a
     * frame on top of the current frame's expression stack (which can be at
     * most script->nslots deep). getStackLimit ensures that the returned limit
     * does indeed have this required space and reports an error and returns
     * NULL if this reserve space cannot be allocated.
     */
    inline Value *getStackLimit(JSContext *cx, MaybeReportError report);
    bool tryBumpLimit(JSContext *cx, Value *from, uintN nvals, Value **limit);

    /* Called during GC: mark segments, frames, and slots under firstUnused. */
    void mark(JSTracer *trc);

    /* We only report the committed size;  uncommitted size is uninteresting. */
    JS_FRIEND_API(size_t) sizeOfCommitted();
};

/*****************************************************************************/

class ContextStack
{
    StackSegment *seg_;
    StackSpace *space_;
    JSContext *cx_;

    /*
     * Return whether this ContextStack is at the top of the contiguous stack.
     * This is a precondition for extending the current segment by pushing
     * stack frames or overrides etc.
     *
     * NB: Just because a stack is onTop() doesn't mean there is necessarily
     * a frame pushed on the stack. For this, use hasfp().
     */
    bool onTop() const;

#ifdef DEBUG
    void assertSpaceInSync() const;
#else
    void assertSpaceInSync() const {}
#endif

    /* Implementation details of push* public interface. */
    StackSegment *pushSegment(JSContext *cx);
    enum MaybeExtend { CAN_EXTEND = true, CANT_EXTEND = false };
    Value *ensureOnTop(JSContext *cx, MaybeReportError report, uintN nvars,
                       MaybeExtend extend, bool *pushedSeg,
                       JSCompartment *dest = (JSCompartment *)StackSpace::CX_COMPARTMENT);

    inline StackFrame *
    getCallFrame(JSContext *cx, MaybeReportError report, const CallArgs &args,
                 JSFunction *fun, JSScript *script, /*StackFrame::Flags*/ uint32_t *pflags) const;

    /* Make pop* functions private since only called by guard classes. */
    void popSegment();
    friend class InvokeArgsGuard;
    void popInvokeArgs(const InvokeArgsGuard &iag);
    friend class FrameGuard;
    void popFrame(const FrameGuard &fg);
    friend class GeneratorFrameGuard;
    void popGeneratorFrame(const GeneratorFrameGuard &gfg);

    friend class StackIter;

  public:
    ContextStack(JSContext *cx);
    ~ContextStack();

    /*** Stack accessors ***/

    /*
     * A context's stack is "empty" if there are no scripts or natives
     * executing. Note that JS_SaveFrameChain does not factor into this definition.
     */
    bool empty() const                { return !seg_; }

    /*
     * Return whether there has been at least one frame pushed since the most
     * recent call to JS_SaveFrameChain. Note that natives do not have frames
     * and dummy frames are frames that do not represent script execution hence
     * this query has little semantic meaning past "you can call fp()".
     */
    inline bool hasfp() const { return seg_ && seg_->maybeRegs(); }

    /*
     * Return the most recent script activation's registers with the same
     * caveat as hasfp regarding JS_SaveFrameChain.
     */
    inline FrameRegs *maybeRegs() const { return seg_ ? seg_->maybeRegs() : NULL; }
    inline StackFrame *maybefp() const { return seg_ ? seg_->maybefp() : NULL; }

    /* Faster alternatives to maybe* functions. */
    inline FrameRegs &regs() const { JS_ASSERT(hasfp()); return seg_->regs(); }
    inline StackFrame *fp() const { JS_ASSERT(hasfp()); return seg_->fp(); }

    /* The StackSpace currently hosting this ContextStack. */
    StackSpace &space() const { return *space_; }

    /* Return whether the given frame is in this context's stack. */
    bool containsSlow(const StackFrame *target) const;

    /*** Stack manipulation ***/

    /*
     * pushInvokeArgs allocates |argc + 2| rooted values that will be passed as
     * the arguments to Invoke. A single allocation can be used for multiple
     * Invoke calls. The InvokeArgumentsGuard passed to Invoke must come from
     * an immediately-enclosing (stack-wise) call to pushInvokeArgs.
     */
    bool pushInvokeArgs(JSContext *cx, uintN argc, InvokeArgsGuard *ag);

    /* Called by Invoke for a scripted function call. */
    bool pushInvokeFrame(JSContext *cx, const CallArgs &args,
                         InitialFrameFlags initial, InvokeFrameGuard *ifg);

    /* Called by Execute for execution of eval or global code. */
    bool pushExecuteFrame(JSContext *cx, JSScript *script, const Value &thisv,
                          JSObject &scopeChain, ExecuteType type,
                          StackFrame *evalInFrame, ExecuteFrameGuard *efg);

    /*
     * Called by SendToGenerator to resume a yielded generator. In addition to
     * pushing a frame onto the VM stack, this function copies over the
     * floating frame stored in 'gen'. When 'gfg' is destroyed, the destructor
     * will copy the frame back to the floating frame.
     */
    bool pushGeneratorFrame(JSContext *cx, JSGenerator *gen, GeneratorFrameGuard *gfg);

    /*
     * When changing the compartment of a cx, it is necessary to immediately
     * change the scope chain to a global in the right compartment since any
     * amount of general VM code can run before the first scripted frame is
     * pushed (if at all). This is currently and hackily accomplished by
     * pushing a "dummy frame" with the correct scope chain. On success, this
     * function will change the compartment to 'scopeChain.compartment()' and
     * push a dummy frame for 'scopeChain'. On failure, nothing is changed.
     */
    bool pushDummyFrame(JSContext *cx, JSCompartment *dest, JSObject &scopeChain, DummyFrameGuard *dfg);

    /*
     * An "inline frame" may only be pushed from within the top, active
     * segment. This is the case for calls made inside mjit code and Interpret.
     * The 'stackLimit' overload updates 'stackLimit' if it changes.
     */
    bool pushInlineFrame(JSContext *cx, FrameRegs &regs, const CallArgs &args,
                         JSFunction &callee, JSScript *script,
                         InitialFrameFlags initial);
    bool pushInlineFrame(JSContext *cx, FrameRegs &regs, const CallArgs &args,
                         JSFunction &callee, JSScript *script,
                         InitialFrameFlags initial, Value **stackLimit);
    void popInlineFrame(FrameRegs &regs);

    /* Pop a partially-pushed frame after hitting the limit before throwing. */
    void popFrameAfterOverflow();

    /* Get the topmost script and optional pc on the stack. */
    inline JSScript *currentScript(jsbytecode **pc = NULL) const;

    /* Get the scope chain for the topmost scripted call on the stack. */
    inline JSObject *currentScriptedScopeChain() const;

    /*
     * Called by the methodjit for an arity mismatch. Arity mismatch can be
     * hot, so getFixupFrame avoids doing call setup performed by jit code when
     * FixupArity returns. In terms of work done:
     *
     *   getFixupFrame = pushInlineFrame -
     *                   (fp->initJitFrameLatePrologue + regs->prepareToRun)
     */
    StackFrame *getFixupFrame(JSContext *cx, MaybeReportError report,
                              const CallArgs &args, JSFunction *fun, JSScript *script,
                              void *ncode, InitialFrameFlags initial, Value **stackLimit);

    bool saveFrameChain();
    void restoreFrameChain();

    /*
     * As an optimization, the interpreter/mjit can operate on a local
     * FrameRegs instance repoint the ContextStack to this local instance.
     */
    inline void repointRegs(FrameRegs *regs) { JS_ASSERT(hasfp()); seg_->repointRegs(regs); }

    /*** For JSContext: ***/

    /*
     * To avoid indirection, ContextSpace caches a pointer to the StackSpace.
     * This must be kept coherent with cx->thread->data.space by calling
     * 'threadReset' whenver cx->thread changes.
     */
    void threadReset();

    /*** For jit compiler: ***/

    static size_t offsetOfSeg() { return offsetof(ContextStack, seg_); }
};
>>>>>>> abec786e

/*****************************************************************************/

class InvokeArgsGuard : public CallArgsList
{
    friend class ContextStack;
    ContextStack *stack_;
    bool pushedSeg_;
    void setPushed(ContextStack &stack) { JS_ASSERT(!pushed()); stack_ = &stack; }
  public:
    InvokeArgsGuard() : CallArgsList(), stack_(NULL), pushedSeg_(false) {}
    ~InvokeArgsGuard() { if (pushed()) stack_->popInvokeArgs(*this); }
    bool pushed() const { return !!stack_; }
    void pop() { stack_->popInvokeArgs(*this); stack_ = NULL; }
};

class FrameGuard
{
  protected:
    friend class ContextStack;
    ContextStack *stack_;
    bool pushedSeg_;
    FrameRegs regs_;
    FrameRegs *prevRegs_;
    void setPushed(ContextStack &stack) { stack_ = &stack; }
  public:
    FrameGuard() : stack_(NULL), pushedSeg_(false) {}
    ~FrameGuard() { if (pushed()) stack_->popFrame(*this); }
    bool pushed() const { return !!stack_; }
    void pop() { stack_->popFrame(*this); stack_ = NULL; }

    StackFrame *fp() const { return regs_.fp(); }
};

class InvokeFrameGuard : public FrameGuard
{};

class ExecuteFrameGuard : public FrameGuard
{};

class BailoutFrameGuard : public FrameGuard
{};

class DummyFrameGuard : public FrameGuard
{};

class GeneratorFrameGuard : public FrameGuard
{
    friend class ContextStack;
    JSGenerator *gen_;
    Value *stackvp_;
  public:
    ~GeneratorFrameGuard() { if (pushed()) stack_->popGeneratorFrame(*this); }
};

/*****************************************************************************/

/*
 * Iterate through the callstack of the given context. Each element of said
 * callstack can either be the execution of a script (scripted function call,
 * global code, eval code, debugger code) or the invocation of a (C++) native.
 * Example usage:
 *
 *   for (Stackiter i(cx); !i.done(); ++i) {
 *     if (i.isScript()) {
 *       ... i.fp() ... i.sp() ... i.pc()
 *     } else {
 *       JS_ASSERT(i.isNativeCall());
 *       ... i.args();
 *     }
 *   }
 *
 * The SavedOption parameter additionally lets the iterator continue through
 * breaks in the callstack (from JS_SaveFrameChain). The default is to stop.
 */
class StackIter
{
    friend class ContextStack;
    JSContext    *cx_;
  public:
    enum SavedOption { STOP_AT_SAVED, GO_THROUGH_SAVED };
  private:
    SavedOption  savedOption_;

    enum State { DONE, SCRIPTED, NATIVE, IMPLICIT_NATIVE
#ifdef JS_ION
        , ION
#endif
    };

    State        state_;

    StackFrame   *fp_;
    CallArgsList *calls_;

    StackSegment *seg_;
    Value        *sp_;
    jsbytecode   *pc_;
    CallArgs     args_;

#ifdef JS_ION
    ion::IonActivationIterator ionActivations_;
    ion::IonFrameIterator ionFrames_;
#endif

    void poisonRegs();
    void popFrame();
    void popCall();
#ifdef JS_ION
    void popIonFrame();
#endif
    void settleOnNewSegment();
    void settleOnNewState();
    void startOnSegment(StackSegment *seg);

  public:
    StackIter(JSContext *cx, SavedOption = STOP_AT_SAVED);

    bool done() const { return state_ == DONE; }
    StackIter &operator++();

    bool operator==(const StackIter &rhs) const;
    bool operator!=(const StackIter &rhs) const { return !(*this == rhs); }

    bool isScript() const { JS_ASSERT(!done()); return state_ == SCRIPTED; }
    StackFrame *fp() const { JS_ASSERT(!done() && isScript()); return fp_; }
    Value      *sp() const { JS_ASSERT(!done() && isScript()); return sp_; }
    jsbytecode *pc() const { JS_ASSERT(!done() && isScript()); return pc_; }

    bool isNativeCall() const { JS_ASSERT(!done()); return state_ != SCRIPTED; }
    CallArgs nativeArgs() const { JS_ASSERT(!done() && isNativeCall()); return args_; }
};

/* A filtering of the StackIter to only stop at scripts. */
class FrameRegsIter
{
    StackIter iter_;

    void settle() {
        while (!iter_.done() && !iter_.isScript())
            ++iter_;
    }

  public:
    FrameRegsIter(JSContext *cx, StackIter::SavedOption opt = StackIter::STOP_AT_SAVED)
        : iter_(cx, opt) { settle(); }

    bool done() const { return iter_.done(); }
    FrameRegsIter &operator++() { ++iter_; settle(); return *this; }

    bool operator==(const FrameRegsIter &rhs) const { return iter_ == rhs.iter_; }
    bool operator!=(const FrameRegsIter &rhs) const { return iter_ != rhs.iter_; }

    StackFrame *fp() const { return iter_.fp(); }
    Value      *sp() const { return iter_.sp(); }
    jsbytecode *pc() const { return iter_.pc(); }
};

/*****************************************************************************/

/*
 * Blindly iterate over all frames in the current thread's stack. These frames
 * can be from different contexts and compartments, so beware.
 */
class AllFramesIter
{
  public:
    AllFramesIter(StackSpace &space);

    bool done() const { return fp_ == NULL; }
    AllFramesIter& operator++();

    StackFrame *fp() const { return fp_; }

  private:
    void settle();
    StackSegment *seg_;
    StackFrame *fp_;
};

}  /* namespace js */
#endif /* Stack_h__ */<|MERGE_RESOLUTION|>--- conflicted
+++ resolved
@@ -1529,10 +1529,6 @@
      */
     static const size_t STACK_JIT_EXTRA = (/*~VALUES_PER_STACK_FRAME*/ 8 + 18) * 10;
 
-<<<<<<< HEAD
-inline void
-ContextStack::repointRegs(FrameRegs *regs) { seg_->repointRegs(regs); }
-=======
     /*
      * Return a limit against which jit code can check for. This limit is not
      * necessarily the end of the stack since we lazily commit stack memory on
@@ -1659,6 +1655,14 @@
                           JSObject &scopeChain, ExecuteType type,
                           StackFrame *evalInFrame, ExecuteFrameGuard *efg);
 
+    /* Bailout for normal functions. */
+    StackFrame *pushBailoutFrame(JSContext *cx, JSFunction &fun, JSScript *script,
+                                 BailoutFrameGuard *bfg);
+
+    /* Bailout for global scripts. */
+    StackFrame *pushBailoutFrame(JSContext *cx, JSScript *script, JSObject &scopeChain,
+                                 const Value &thisv, BailoutFrameGuard *efg);
+
     /*
      * Called by SendToGenerator to resume a yielded generator. In addition to
      * pushing a frame onto the VM stack, this function copies over the
@@ -1734,7 +1738,6 @@
 
     static size_t offsetOfSeg() { return offsetof(ContextStack, seg_); }
 };
->>>>>>> abec786e
 
 /*****************************************************************************/
 
