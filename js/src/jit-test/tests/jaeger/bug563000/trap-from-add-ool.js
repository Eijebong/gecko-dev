--- conflicted
+++ resolved
@@ -3,11 +3,7 @@
 x = "notset";
 function main() {
   /* The JSOP_STOP in main. */
-<<<<<<< HEAD
-  a = { valueOf: function () { trap(main, 61, "success()"); } };
-=======
-  a = { valueOf: function () { trap(main, 84, "success()"); } };
->>>>>>> c3a5e54d
+  a = { valueOf: function () { trap(main, 85, "success()"); } };
   b = "";
   eval();
   a + b;
