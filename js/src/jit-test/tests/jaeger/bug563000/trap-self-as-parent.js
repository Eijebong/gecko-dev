// |jit-test| debug
setDebug(true);
x = "notset";

function myparent(nested) {
  if (nested) {
    /* noop call in myparent */
<<<<<<< HEAD
    trap(myparent, 54, "success()");
=======
    trap(myparent, 68, "success()");
>>>>>>> bdb90cf1
  } else {
    myparent(true);
    x = "failure";
    noop();
  }
}
function noop() { }
function success() { x = "success"; }

myparent();
assertEq(x, "success");<|MERGE_RESOLUTION|>--- conflicted
+++ resolved
@@ -5,11 +5,7 @@
 function myparent(nested) {
   if (nested) {
     /* noop call in myparent */
-<<<<<<< HEAD
-    trap(myparent, 54, "success()");
-=======
-    trap(myparent, 68, "success()");
->>>>>>> bdb90cf1
+    trap(myparent, 74, "success()");
   } else {
     myparent(true);
     x = "failure";
