--- conflicted
+++ resolved
@@ -693,11 +693,6 @@
 
     void sizeOfExcludingThis(JSMallocSizeOfFun mallocSizeOf, size_t *normal, size_t *temporary,
                              size_t *regexpCode, size_t *stackCommitted, size_t *gcMarker);
-<<<<<<< HEAD
-
-    void purge(JSContext *cx);
-=======
->>>>>>> a7252cb8
 };
 
 /* Common macros to access thread-local caches in JSRuntime. */
