/* -*- Mode: C; tab-width: 8; indent-tabs-mode: nil; c-basic-offset: 4 -*-
 * vim: set ts=8 sw=4 et tw=79 ft=cpp:
 *
 * ***** BEGIN LICENSE BLOCK *****
 * Version: MPL 1.1/GPL 2.0/LGPL 2.1
 *
 * The contents of this file are subject to the Mozilla Public License Version
 * 1.1 (the "License"); you may not use this file except in compliance with
 * the License. You may obtain a copy of the License at
 * http://www.mozilla.org/MPL/
 *
 * Software distributed under the License is distributed on an "AS IS" basis,
 * WITHOUT WARRANTY OF ANY KIND, either express or implied. See the License
 * for the specific language governing rights and limitations under the
 * License.
 *
 * The Original Code is SpiderMonkey JavaScript engine.
 *
 * The Initial Developer of the Original Code is
 * Mozilla Corporation.
 * Portions created by the Initial Developer are Copyright (C) 2009
 * the Initial Developer. All Rights Reserved.
 *
 * Contributor(s):
 *   Jason Orendorff <jorendorff@mozilla.com>
 *
 * Alternatively, the contents of this file may be used under the terms of
 * either the GNU General Public License Version 2 or later (the "GPL"), or
 * the GNU Lesser General Public License Version 2.1 or later (the "LGPL"),
 * in which case the provisions of the GPL or the LGPL are applicable instead
 * of those above. If you wish to allow use of your version of this file only
 * under the terms of either the GPL or the LGPL, and not to allow others to
 * use your version of this file under the terms of the MPL, indicate your
 * decision by deleting the provisions above and replace them with the notice
 * and other provisions required by the GPL or the LGPL. If you do not delete
 * the provisions above, a recipient may use your version of this file under
 * the terms of any one of the MPL, the GPL or the LGPL.
 *
 * ***** END LICENSE BLOCK ***** */

#ifndef jsscriptinlines_h___
#define jsscriptinlines_h___

#include "jsautooplen.h"
#include "jscntxt.h"
#include "jsfun.h"
#include "jsopcode.h"
#include "jsscript.h"
#include "jsscope.h"
<<<<<<< HEAD
#include "vm/CallObject.h"
=======

>>>>>>> ea7024ac
#include "vm/GlobalObject.h"
#include "vm/RegExpObject.h"

#include "jsscopeinlines.h"

namespace js {

<<<<<<< HEAD
inline
Bindings::Bindings(JSContext *cx)
  : lastBinding(NULL), nargs(0), nvars(0), nupvars(0)
{
}

=======
>>>>>>> ea7024ac
inline void
Bindings::transfer(JSContext *cx, Bindings *bindings)
{
    JS_ASSERT(!lastBinding);
    JS_ASSERT(!bindings->lastBinding || !bindings->lastBinding->inDictionary());

    *this = *bindings;
#ifdef DEBUG
    bindings->lastBinding = NULL;
#endif
}

inline void
Bindings::clone(JSContext *cx, Bindings *bindings)
{
    JS_ASSERT(!lastBinding);
    JS_ASSERT(!bindings->lastBinding || !bindings->lastBinding->inDictionary());

    *this = *bindings;
}

Shape *
Bindings::lastShape() const
{
    JS_ASSERT(lastBinding);
    JS_ASSERT(!lastBinding->inDictionary());
    return lastBinding;
}

bool
Bindings::ensureShape(JSContext *cx)
{
    if (!lastBinding) {
        /* Get an allocation kind to match an empty call object. */
        gc::AllocKind kind = gc::FINALIZE_OBJECT4;
        JS_ASSERT(gc::GetGCKindSlots(kind) == CallObject::RESERVED_SLOTS + 1);

        lastBinding = BaseShape::lookupInitialShape(cx, &CallClass, NULL, kind,
                                                    BaseShape::VAROBJ);
        if (!lastBinding)
            return false;
    }
    return true;
}

bool
Bindings::extensibleParents()
{
    return lastBinding && lastBinding->extensibleParents();
}

extern const char *
CurrentScriptFileAndLineSlow(JSContext *cx, uintN *linenop);

inline const char *
CurrentScriptFileAndLine(JSContext *cx, uintN *linenop, LineOption opt)
{
    if (opt == CALLED_FROM_JSOP_EVAL) {
        JS_ASSERT(js_GetOpcode(cx, cx->fp()->script(), cx->regs().pc) == JSOP_EVAL);
        JS_ASSERT(*(cx->regs().pc + JSOP_EVAL_LENGTH) == JSOP_LINENO);
        *linenop = GET_UINT16(cx->regs().pc + JSOP_EVAL_LENGTH);
        return cx->fp()->script()->filename;
    }

    return CurrentScriptFileAndLineSlow(cx, linenop);
}

} // namespace js

inline JSFunction *
JSScript::getFunction(size_t index)
{
    JSObject *funobj = getObject(index);
    JS_ASSERT(funobj->isFunction() && funobj->toFunction()->isInterpreted());
    return funobj->toFunction();
}

inline JSFunction *
JSScript::getCallerFunction()
{
    JS_ASSERT(savedCallerFun);
    return getFunction(0);
}

inline JSObject *
JSScript::getRegExp(size_t index)
{
    JSObjectArray *arr = regexps();
    JS_ASSERT((uint32) index < arr->length);
    JSObject *obj = arr->vector[index];
    JS_ASSERT(obj->isRegExp());
    return obj;
}

inline bool
JSScript::isEmpty() const
{
    if (length > 3)
        return false;

    jsbytecode *pc = code;
    if (noScriptRval && JSOp(*pc) == JSOP_FALSE)
        ++pc;
    return JSOp(*pc) == JSOP_STOP;
}

inline bool
JSScript::hasGlobal() const
{
    /*
     * Make sure that we don't try to query information about global objects
     * which have had their scopes cleared. compileAndGo code should not run
     * anymore against such globals.
     */
    JS_ASSERT(types && types->hasScope());
    js::GlobalObject *obj = types->global;
    return obj && !obj->isCleared();
}

inline js::GlobalObject *
JSScript::global() const
{
    JS_ASSERT(hasGlobal());
    return types->global;
}

inline bool
JSScript::hasClearedGlobal() const
{
    JS_ASSERT(types && types->hasScope());
    js::GlobalObject *obj = types->global;
    return obj && obj->isCleared();
}

inline JSFunction *
JSScript::function() const
{
    JS_ASSERT(hasFunction && types);
    return types->function;
}

inline js::types::TypeScriptNesting *
JSScript::nesting() const
{
    JS_ASSERT(hasFunction && types && types->hasScope());
    return types->nesting;
}

inline void
JSScript::clearNesting()
{
    js::types::TypeScriptNesting *nesting = this->nesting();
    if (nesting) {
        js::Foreground::delete_(nesting);
        types->nesting = NULL;
    }
}

inline JSScript *
JSObject::getScript() const
{
    JS_ASSERT(isScript());
    return static_cast<JSScript *>(getPrivate());
}

#endif /* jsscriptinlines_h___ */<|MERGE_RESOLUTION|>--- conflicted
+++ resolved
@@ -47,11 +47,8 @@
 #include "jsopcode.h"
 #include "jsscript.h"
 #include "jsscope.h"
-<<<<<<< HEAD
+
 #include "vm/CallObject.h"
-=======
-
->>>>>>> ea7024ac
 #include "vm/GlobalObject.h"
 #include "vm/RegExpObject.h"
 
@@ -59,15 +56,6 @@
 
 namespace js {
 
-<<<<<<< HEAD
-inline
-Bindings::Bindings(JSContext *cx)
-  : lastBinding(NULL), nargs(0), nvars(0), nupvars(0)
-{
-}
-
-=======
->>>>>>> ea7024ac
 inline void
 Bindings::transfer(JSContext *cx, Bindings *bindings)
 {
