--- conflicted
+++ resolved
@@ -2348,14 +2348,8 @@
 {
     /* set static LocalTZA */
     LocalTZA = -(PRMJ_LocalGMTDifference() * msPerSecond);
-<<<<<<< HEAD
-    proto = js_InitClass(cx, obj, NULL, &js_DateClass, js_Date,
-                         MAXARGS, NULL, date_methods, NULL,
-                         date_static_methods);
-=======
     JSObject *proto = js_InitClass(cx, obj, NULL, &js_DateClass, js_Date, MAXARGS,
                                    NULL, date_methods, NULL, date_static_methods);
->>>>>>> 52e11d5d
     if (!proto)
         return NULL;
 
