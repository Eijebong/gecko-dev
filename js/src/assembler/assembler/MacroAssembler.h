/* -*- Mode: C++; tab-width: 8; indent-tabs-mode: nil; c-basic-offset: 4 -*-
 * vim: set ts=8 sw=4 et tw=79:
 *
 * ***** BEGIN LICENSE BLOCK *****
 * Copyright (C) 2008 Apple Inc. All rights reserved.
 *
 * Redistribution and use in source and binary forms, with or without
 * modification, are permitted provided that the following conditions
 * are met:
 * 1. Redistributions of source code must retain the above copyright
 *    notice, this list of conditions and the following disclaimer.
 * 2. Redistributions in binary form must reproduce the above copyright
 *    notice, this list of conditions and the following disclaimer in the
 *    documentation and/or other materials provided with the distribution.
 *
 * THIS SOFTWARE IS PROVIDED BY APPLE INC. ``AS IS'' AND ANY
 * EXPRESS OR IMPLIED WARRANTIES, INCLUDING, BUT NOT LIMITED TO, THE
 * IMPLIED WARRANTIES OF MERCHANTABILITY AND FITNESS FOR A PARTICULAR
 * PURPOSE ARE DISCLAIMED.  IN NO EVENT SHALL APPLE INC. OR
 * CONTRIBUTORS BE LIABLE FOR ANY DIRECT, INDIRECT, INCIDENTAL, SPECIAL,
 * EXEMPLARY, OR CONSEQUENTIAL DAMAGES (INCLUDING, BUT NOT LIMITED TO,
 * PROCUREMENT OF SUBSTITUTE GOODS OR SERVICES; LOSS OF USE, DATA, OR
 * PROFITS; OR BUSINESS INTERRUPTION) HOWEVER CAUSED AND ON ANY THEORY
 * OF LIABILITY, WHETHER IN CONTRACT, STRICT LIABILITY, OR TORT
 * (INCLUDING NEGLIGENCE OR OTHERWISE) ARISING IN ANY WAY OUT OF THE USE
 * OF THIS SOFTWARE, EVEN IF ADVISED OF THE POSSIBILITY OF SUCH DAMAGE. 
 * 
 * ***** END LICENSE BLOCK ***** */

#ifndef MacroAssembler_h
#define MacroAssembler_h

#include "assembler/wtf/Platform.h"

#if ENABLE_ASSEMBLER

#if WTF_CPU_ARM_THUMB2
#include "MacroAssemblerARMv7.h"
namespace JSC { typedef MacroAssemblerARMv7 MacroAssemblerBase; }

#elif WTF_CPU_ARM_TRADITIONAL
#include "MacroAssemblerARM.h"
namespace JSC { typedef MacroAssemblerARM MacroAssemblerBase; }

#elif WTF_CPU_MIPS
#include "MacroAssemblerMIPS.h"
namespace JSC { typedef MacroAssemblerMIPS MacroAssemblerBase; }

#elif WTF_CPU_X86
#include "MacroAssemblerX86.h"
namespace JSC { typedef MacroAssemblerX86 MacroAssemblerBase; }

#elif WTF_CPU_X86_64
#include "MacroAssemblerX86_64.h"
namespace JSC { typedef MacroAssemblerX86_64 MacroAssemblerBase; }

#elif WTF_CPU_SPARC
#include "MacroAssemblerSparc.h"
namespace JSC { typedef MacroAssemblerSparc MacroAssemblerBase; }

#else
#error "The MacroAssembler is not supported on this platform."
#endif


namespace JSC {

class MacroAssembler : public MacroAssemblerBase {
public:

    using MacroAssemblerBase::pop;
    using MacroAssemblerBase::jump;
    using MacroAssemblerBase::branch32;
    using MacroAssemblerBase::branch16;
#if WTF_CPU_X86_64
    using MacroAssemblerBase::branchPtr;
    using MacroAssemblerBase::branchTestPtr;
#endif


    // Platform agnostic onvenience functions,
    // described in terms of other macro assembly methods.
    void pop()
    {
        addPtr(Imm32(sizeof(void*)), stackPointerRegister);
    }
    
    void peek(RegisterID dest, int index = 0)
    {
        loadPtr(Address(stackPointerRegister, (index * sizeof(void*))), dest);
    }

    void poke(RegisterID src, int index = 0)
    {
        storePtr(src, Address(stackPointerRegister, (index * sizeof(void*))));
    }

    void poke(TrustedImm32 value, int index = 0)
    {
        store32(value, Address(stackPointerRegister, (index * sizeof(void*))));
    }

    void poke(TrustedImmPtr imm, int index = 0)
    {
        storePtr(imm, Address(stackPointerRegister, (index * sizeof(void*))));
    }


    // Backwards banches, these are currently all implemented using existing forwards branch mechanisms.
    void branchPtr(Condition cond, RegisterID op1, ImmPtr imm, Label target)
    {
        branchPtr(cond, op1, imm).linkTo(target, this);
    }

    void branch32(Condition cond, RegisterID op1, RegisterID op2, Label target)
    {
        branch32(cond, op1, op2).linkTo(target, this);
    }

    void branch32(Condition cond, RegisterID op1, TrustedImm32 imm, Label target)
    {
        branch32(cond, op1, imm).linkTo(target, this);
    }

    void branch32(Condition cond, RegisterID left, Address right, Label target)
    {
        branch32(cond, left, right).linkTo(target, this);
    }

    void branch16(Condition cond, BaseIndex left, RegisterID right, Label target)
    {
        branch16(cond, left, right).linkTo(target, this);
    }
    
    void branchTestPtr(Condition cond, RegisterID reg, Label target)
    {
        branchTestPtr(cond, reg).linkTo(target, this);
    }

    void jump(Label target)
    {
        jump().linkTo(target, this);
    }


    // Ptr methods
    // On 32-bit platforms (i.e. x86), these methods directly map onto their 32-bit equivalents.
    // FIXME: should this use a test for 32-bitness instead of this specific exception?
#if !WTF_CPU_X86_64
    void addPtr(RegisterID src, RegisterID dest)
    {
        add32(src, dest);
    }

    void addPtr(Imm32 imm32, Address address)
    {
        add32(imm32, address);
    }

    void addPtr(Imm32 imm, RegisterID srcDest)
    {
        add32(imm, srcDest);
    }

    void addPtr(ImmPtr imm, RegisterID dest)
    {
        add32(Imm32(imm), dest);
    }

    void addPtr(Imm32 imm, RegisterID src, RegisterID dest)
    {
        add32(imm, src, dest);
    }

    void andPtr(RegisterID src, RegisterID dest)
    {
        and32(src, dest);
    }

    void andPtr(Imm32 imm, RegisterID srcDest)
    {
        and32(imm, srcDest);
    }

<<<<<<< HEAD
    void andPtr(ImmPtr ptr, RegisterID srcDest)
    {
        and32(Imm32(ptr), srcDest);
    }

    void negPtr(RegisterID srcDest)
    {
        neg32(srcDest);
    }

=======
>>>>>>> 00652257
    void notPtr(RegisterID srcDest)
    {
        not32(srcDest);
    }

    void orPtr(RegisterID src, RegisterID dest)
    {
        or32(src, dest);
    }

    void orPtr(ImmPtr imm, RegisterID dest)
    {
        or32(Imm32(imm), dest);
    }

    void orPtr(Imm32 imm, RegisterID dest)
    {
        or32(imm, dest);
    }

    void subPtr(RegisterID src, RegisterID dest)
    {
        sub32(src, dest);
    }
    
    void subPtr(Imm32 imm, RegisterID dest)
    {
        sub32(imm, dest);
    }
    
    void subPtr(ImmPtr imm, RegisterID dest)
    {
        sub32(Imm32(imm), dest);
    }

    void subPtr(ImmPtr imm, Address address)
    {
        sub32(Imm32(imm), address);
    }

    void xorPtr(RegisterID src, RegisterID dest)
    {
        xor32(src, dest);
    }

    void xorPtr(Imm32 imm, RegisterID srcDest)
    {
        xor32(imm, srcDest);
    }


    void loadPtr(ImplicitAddress address, RegisterID dest)
    {
        load32(address, dest);
    }

    void loadPtr(BaseIndex address, RegisterID dest)
    {
        load32(address, dest);
    }

    void loadPtr(void* address, RegisterID dest)
    {
        load32(address, dest);
    }

    DataLabel32 loadPtrWithAddressOffsetPatch(Address address, RegisterID dest)
    {
        return load32WithAddressOffsetPatch(address, dest);
    }

    void setPtr(Condition cond, RegisterID left, Imm32 right, RegisterID dest)
    {
        set32(cond, left, right, dest);
    }

    void storePtr(RegisterID src, ImplicitAddress address)
    {
        store32(src, address);
    }

    void storePtr(RegisterID src, void* address)
    {
        store32(src, address);
    }

    void storePtr(TrustedImmPtr imm, ImplicitAddress address)
    {
        store32(Imm32(imm), address);
    }

    void storePtr(TrustedImmPtr imm, BaseIndex address)
    {
        store32(Imm32(imm), address);
    }

    void storePtr(TrustedImmPtr imm, void* address)
    {
        store32(Imm32(imm), address);
    }

    DataLabel32 storePtrWithAddressOffsetPatch(RegisterID src, Address address)
    {
        return store32WithAddressOffsetPatch(src, address);
    }


    Jump branchPtr(Condition cond, RegisterID left, RegisterID right)
    {
        return branch32(cond, left, right);
    }

    Jump branchPtr(Condition cond, RegisterID left, ImmPtr right)
    {
        return branch32(cond, left, Imm32(right));
    }

    Jump branchPtr(Condition cond, RegisterID left, Imm32 right)
    {
        return branch32(cond, left, right);
    }

    Jump branchPtr(Condition cond, RegisterID left, Address right)
    {
        return branch32(cond, left, right);
    }

    Jump branchPtr(Condition cond, Address left, RegisterID right)
    {
        return branch32(cond, left, right);
    }

    Jump branchPtr(Condition cond, AbsoluteAddress left, RegisterID right)
    {
        return branch32(cond, left, right);
    }

    Jump branchPtr(Condition cond, Address left, ImmPtr right)
    {
        return branch32(cond, left, Imm32(right));
    }

    Jump branchPtr(Condition cond, AbsoluteAddress left, ImmPtr right)
    {
        return branch32(cond, left, Imm32(right));
    }

    Jump branchTestPtr(Condition cond, RegisterID reg, RegisterID mask)
    {
        return branchTest32(cond, reg, mask);
    }

    Jump branchTestPtr(Condition cond, RegisterID reg, Imm32 mask = Imm32(-1))
    {
        return branchTest32(cond, reg, mask);
    }

    Jump branchTestPtr(Condition cond, Address address, Imm32 mask = Imm32(-1))
    {
        return branchTest32(cond, address, mask);
    }

    Jump branchTestPtr(Condition cond, BaseIndex address, Imm32 mask = Imm32(-1))
    {
        return branchTest32(cond, address, mask);
    }


    Jump branchAddPtr(Condition cond, RegisterID src, RegisterID dest)
    {
        return branchAdd32(cond, src, dest);
    }

    Jump branchSubPtr(Condition cond, Imm32 imm, RegisterID dest)
    {
        return branchSub32(cond, imm, dest);
    }
	
    using MacroAssemblerBase::branchTest8;
    Jump branchTest8(Condition cond, ExtendedAddress address, Imm32 mask = Imm32(-1))
    {
        return MacroAssemblerBase::branchTest8(cond, Address(address.base, address.offset), mask);
    }

    void rshiftPtr(Imm32 imm, RegisterID dest)
    {
        rshift32(imm, dest);
    }

    void lshiftPtr(Imm32 imm, RegisterID dest)
    {
        lshift32(imm, dest);
    }
#endif

};

} // namespace JSC

#endif // ENABLE(ASSEMBLER)

#endif // MacroAssembler_h<|MERGE_RESOLUTION|>--- conflicted
+++ resolved
@@ -182,7 +182,6 @@
         and32(imm, srcDest);
     }
 
-<<<<<<< HEAD
     void andPtr(ImmPtr ptr, RegisterID srcDest)
     {
         and32(Imm32(ptr), srcDest);
@@ -193,8 +192,6 @@
         neg32(srcDest);
     }
 
-=======
->>>>>>> 00652257
     void notPtr(RegisterID srcDest)
     {
         not32(srcDest);
