/* -*- Mode: C++; tab-width: 4; indent-tabs-mode: nil; c-basic-offset: 4 -*-
 * vim: set ts=4 sw=4 et tw=99:
 *
 * ***** BEGIN LICENSE BLOCK *****
 * Version: MPL 1.1/GPL 2.0/LGPL 2.1
 *
 * The contents of this file are subject to the Mozilla Public License Version
 * 1.1 (the "License"); you may not use this file except in compliance with
 * the License. You may obtain a copy of the License at
 * http://www.mozilla.org/MPL/
 *
 * Software distributed under the License is distributed on an "AS IS" basis,
 * WITHOUT WARRANTY OF ANY KIND, either express or implied. See the License
 * for the specific language governing rights and limitations under the
 * License.
 *
 * The Original Code is Mozilla SpiderMonkey JavaScript 1.9 code, released
 * May 28, 2008.
 *
 * The Initial Developer of the Original Code is
 *   Brendan Eich <brendan@mozilla.org>
 *
 * Contributor(s):
 *   David Anderson <danderson@mozilla.com>
 *   David Mandelin <dmandelin@mozilla.com>
 *
 * Alternatively, the contents of this file may be used under the terms of
 * either of the GNU General Public License Version 2 or later (the "GPL"),
 * or the GNU Lesser General Public License Version 2.1 or later (the "LGPL"),
 * in which case the provisions of the GPL or the LGPL are applicable instead
 * of those above. If you wish to allow use of your version of this file only
 * under the terms of either the GPL or the LGPL, and not to allow others to
 * use your version of this file under the terms of the MPL, indicate your
 * decision by deleting the provisions above and replace them with the notice
 * and other provisions required by the GPL or the LGPL. If you do not delete
 * the provisions above, a recipient may use your version of this file under
 * the terms of any one of the MPL, the GPL or the LGPL.
 *
 * ***** END LICENSE BLOCK ***** */
#include "jsscope.h"
#include "jsnum.h"
#include "MonoIC.h"
#include "StubCalls.h"
#include "StubCalls-inl.h"
#include "assembler/assembler/LinkBuffer.h"
#include "assembler/assembler/MacroAssembler.h"
#include "assembler/assembler/CodeLocation.h"
#include "methodjit/CodeGenIncludes.h"
#include "methodjit/Compiler.h"
#include "methodjit/ICRepatcher.h"
#include "methodjit/PolyIC.h"
#include "InlineFrameAssembler.h"
#include "jsobj.h"

#include "builtin/RegExp.h"

#include "jsinterpinlines.h"
#include "jsobjinlines.h"
#include "jsscopeinlines.h"
#include "jsscriptinlines.h"

using namespace js;
using namespace js::mjit;
using namespace js::mjit::ic;

typedef JSC::MacroAssembler::RegisterID RegisterID;
typedef JSC::MacroAssembler::Address Address;
typedef JSC::MacroAssembler::Jump Jump;
typedef JSC::MacroAssembler::Imm32 Imm32;
typedef JSC::MacroAssembler::ImmPtr ImmPtr;
typedef JSC::MacroAssembler::Call Call;
typedef JSC::MacroAssembler::Label Label;
typedef JSC::MacroAssembler::DataLabel32 DataLabel32;
typedef JSC::MacroAssembler::DataLabelPtr DataLabelPtr;

#if defined JS_MONOIC

static void
PatchGetFallback(VMFrame &f, ic::GetGlobalNameIC *ic)
{
    Repatcher repatch(f.jit());
    JSC::FunctionPtr fptr(JS_FUNC_TO_DATA_PTR(void *, stubs::GetGlobalName));
    repatch.relink(ic->slowPathCall, fptr);
}

void JS_FASTCALL
ic::GetGlobalName(VMFrame &f, ic::GetGlobalNameIC *ic)
{
    JSObject *obj = f.fp()->scopeChain().getGlobal();
    JSAtom *atom = f.script()->getAtom(GET_INDEX(f.pc()));
    jsid id = ATOM_TO_JSID(atom);

    const Shape *shape = obj->nativeLookup(f.cx, id);
    if (!shape ||
        !shape->hasDefaultGetterOrIsMethod() ||
        !shape->hasSlot())
    {
        if (shape)
            PatchGetFallback(f, ic);
        stubs::GetGlobalName(f);
        return;
    }
    uint32 slot = shape->slot();

    /* Patch shape guard. */
    Repatcher repatcher(f.jit());
    repatcher.repatch(ic->fastPathStart.dataLabelPtrAtOffset(ic->shapeOffset), obj->lastProperty());

    /* Patch loads. */
    uint32 index = obj->dynamicSlotIndex(slot);
    JSC::CodeLocationLabel label = ic->fastPathStart.labelAtOffset(ic->loadStoreOffset);
    repatcher.patchAddressOffsetForValueLoad(label, index * sizeof(Value));

    /* Do load anyway... this time. */
    stubs::GetGlobalName(f);
}

template <JSBool strict>
static void JS_FASTCALL
DisabledSetGlobal(VMFrame &f, ic::SetGlobalNameIC *ic)
{
    JSScript *script = f.script();
    JSAtom *atom = script->getAtom(GET_INDEX(f.pc()));
    stubs::SetGlobalName<strict>(f, atom);
}

template void JS_FASTCALL DisabledSetGlobal<true>(VMFrame &f, ic::SetGlobalNameIC *ic);
template void JS_FASTCALL DisabledSetGlobal<false>(VMFrame &f, ic::SetGlobalNameIC *ic);

template <JSBool strict>
static void JS_FASTCALL
DisabledSetGlobalNoCache(VMFrame &f, ic::SetGlobalNameIC *ic)
{
    JSScript *script = f.script();
    JSAtom *atom = script->getAtom(GET_INDEX(f.pc()));
    stubs::SetGlobalNameNoCache<strict>(f, atom);
}

template void JS_FASTCALL DisabledSetGlobalNoCache<true>(VMFrame &f, ic::SetGlobalNameIC *ic);
template void JS_FASTCALL DisabledSetGlobalNoCache<false>(VMFrame &f, ic::SetGlobalNameIC *ic);

static void
PatchSetFallback(VMFrame &f, ic::SetGlobalNameIC *ic)
{
    JSScript *script = f.script();
    Repatcher repatch(f.jit());
    VoidStubSetGlobal stub = ic->usePropertyCache
                             ? STRICT_VARIANT(DisabledSetGlobal)
                             : STRICT_VARIANT(DisabledSetGlobalNoCache);
    JSC::FunctionPtr fptr(JS_FUNC_TO_DATA_PTR(void *, stub));
    repatch.relink(ic->slowPathCall, fptr);
}

void
SetGlobalNameIC::patchExtraShapeGuard(Repatcher &repatcher, const Shape *shape)
{
    JS_ASSERT(hasExtraStub);

    JSC::CodeLocationLabel label(JSC::MacroAssemblerCodePtr(extraStub.start()));
    repatcher.repatch(label.dataLabelPtrAtOffset(extraShapeGuard), shape);
}

void
SetGlobalNameIC::patchInlineShapeGuard(Repatcher &repatcher, const Shape *shape)
{
    JSC::CodeLocationDataLabelPtr label = fastPathStart.dataLabelPtrAtOffset(shapeOffset);
    repatcher.repatch(label, shape);
}

static LookupStatus
<<<<<<< HEAD
=======
UpdateSetGlobalNameStub(VMFrame &f, ic::SetGlobalNameIC *ic, JSObject *obj, const Shape *shape)
{
    Repatcher repatcher(ic->extraStub);

    ic->patchExtraShapeGuard(repatcher, obj->shape());

    uint32 index = obj->dynamicSlotIndex(shape->slot);
    JSC::CodeLocationLabel label(JSC::MacroAssemblerCodePtr(ic->extraStub.start()));
    label = label.labelAtOffset(ic->extraStoreOffset);
    repatcher.patchAddressOffsetForValueStore(label, index * sizeof(Value),
                                              ic->vr.isTypeKnown());

    return Lookup_Cacheable;
}

static LookupStatus
AttachSetGlobalNameStub(VMFrame &f, ic::SetGlobalNameIC *ic, JSObject *obj, const Shape *shape)
{
    Assembler masm;

    Label start = masm.label();

    DataLabel32 shapeLabel;
    Jump guard = masm.branch32WithPatch(Assembler::NotEqual, ic->shapeReg, Imm32(obj->shape()),
                                        shapeLabel);

    /* A constant object needs rematerialization. */
    if (ic->objConst)
        masm.move(ImmPtr(obj), ic->objReg);

    JS_ASSERT(obj->branded());

    /*
     * Load obj->slots. If ic->objConst, then this clobbers objReg, because
     * ic->objReg == ic->shapeReg.
     */
    JS_ASSERT(!obj->isFixedSlot(shape->slot));
    masm.loadPtr(Address(ic->objReg, JSObject::offsetOfSlots()), ic->shapeReg);

    /* Test if overwriting a function-tagged slot. */
    Address slot(ic->shapeReg, sizeof(Value) * obj->dynamicSlotIndex(shape->slot));
    Jump isNotObject = masm.testObject(Assembler::NotEqual, slot);

    /* Now, test if the object is a function object. */
    masm.loadPayload(slot, ic->shapeReg);
    Jump isFun = masm.testFunction(Assembler::Equal, ic->shapeReg);

    /* Restore shapeReg to obj->slots, since we clobbered it. */
    if (ic->objConst)
        masm.move(ImmPtr(obj), ic->objReg);
    masm.loadPtr(Address(ic->objReg, JSObject::offsetOfSlots()), ic->shapeReg);

    /* If the object test fails, shapeReg is still obj->slots. */
    isNotObject.linkTo(masm.label(), &masm);
    DataLabel32 store = masm.storeValueWithAddressOffsetPatch(ic->vr, slot);

    Jump done = masm.jump();

    JITScript *jit = f.jit();
    LinkerHelper linker(masm, JSC::METHOD_CODE);
    JSC::ExecutablePool *ep = linker.init(f.cx);
    if (!ep)
        return Lookup_Error;
    if (!jit->execPools.append(ep)) {
        ep->release();
        js_ReportOutOfMemory(f.cx);
        return Lookup_Error;
    }

    if (!linker.verifyRange(jit))
        return Lookup_Uncacheable;

    linker.link(done, ic->fastPathStart.labelAtOffset(ic->fastRejoinOffset));
    linker.link(guard, ic->slowPathStart);
    linker.link(isFun, ic->slowPathStart);

    JSC::CodeLocationLabel cs = linker.finalize(f);
    JaegerSpew(JSpew_PICs, "generated setgname stub at %p\n", cs.executableAddress());

    Repatcher repatcher(f.jit());
    repatcher.relink(ic->fastPathStart.jumpAtOffset(ic->inlineShapeJump), cs);

    int offset = linker.locationOf(shapeLabel) - linker.locationOf(start);
    ic->extraShapeGuard = offset;
    JS_ASSERT(ic->extraShapeGuard == offset);

    ic->extraStub = JSC::JITCode(cs.executableAddress(), linker.size());
    offset = linker.locationOf(store) - linker.locationOf(start);
    ic->extraStoreOffset = offset;
    JS_ASSERT(ic->extraStoreOffset == offset);

    ic->hasExtraStub = true;

    return Lookup_Cacheable;
}

static LookupStatus
>>>>>>> 33bf9ee4
UpdateSetGlobalName(VMFrame &f, ic::SetGlobalNameIC *ic, JSObject *obj, const Shape *shape)
{
    /* Give globals a chance to appear. */
    if (!shape)
        return Lookup_Uncacheable;

    if (shape->isMethod() ||
        !shape->hasDefaultSetter() ||
        !shape->writable() ||
        !shape->hasSlot() ||
        obj->watched())
    {
        /* Disable the IC for weird shape attributes and watchpoints. */
        PatchSetFallback(f, ic);
        return Lookup_Uncacheable;
    }

    /* Object is not branded, so we can use the inline path. */
    Repatcher repatcher(f.jit());
    ic->patchInlineShapeGuard(repatcher, obj->lastProperty());

    uint32 index = obj->dynamicSlotIndex(shape->slot());
    JSC::CodeLocationLabel label = ic->fastPathStart.labelAtOffset(ic->loadStoreOffset);
    repatcher.patchAddressOffsetForValueStore(label, index * sizeof(Value),
                                              ic->vr.isTypeKnown());

    return Lookup_Cacheable;
}

void JS_FASTCALL
ic::SetGlobalName(VMFrame &f, ic::SetGlobalNameIC *ic)
{
    JSObject *obj = f.fp()->scopeChain().getGlobal();
    JSScript *script = f.script();
    JSAtom *atom = script->getAtom(GET_INDEX(f.pc()));
    const Shape *shape = obj->nativeLookup(f.cx, ATOM_TO_JSID(atom));

    LookupStatus status = UpdateSetGlobalName(f, ic, obj, shape);
    if (status == Lookup_Error)
        THROW();

    if (ic->usePropertyCache)
        STRICT_VARIANT(stubs::SetGlobalName)(f, atom);
    else
        STRICT_VARIANT(stubs::SetGlobalNameNoCache)(f, atom);
}

class EqualityICLinker : public LinkerHelper
{
    VMFrame &f;

  public:
    EqualityICLinker(Assembler &masm, VMFrame &f)
        : LinkerHelper(masm, JSC::METHOD_CODE), f(f)
    { }

    bool init(JSContext *cx) {
        JSC::ExecutablePool *pool = LinkerHelper::init(cx);
        if (!pool)
            return false;
        JS_ASSERT(!f.regs.inlined());
        JSScript *script = f.fp()->script();
        JITScript *jit = script->getJIT(f.fp()->isConstructing());
        if (!jit->execPools.append(pool)) {
            pool->release();
            js_ReportOutOfMemory(cx);
            return false;
        }
        return true;
    }
};

/* Rough over-estimate of how much memory we need to unprotect. */
static const uint32 INLINE_PATH_LENGTH = 64;

class EqualityCompiler : public BaseCompiler
{
    VMFrame &f;
    EqualityICInfo &ic;

    Vector<Jump, 4, SystemAllocPolicy> jumpList;
    Jump trueJump;
    Jump falseJump;
    
  public:
    EqualityCompiler(VMFrame &f, EqualityICInfo &ic)
        : BaseCompiler(f.cx), f(f), ic(ic), jumpList(SystemAllocPolicy())
    {
    }

    void linkToStub(Jump j)
    {
        jumpList.append(j);
    }

    void linkTrue(Jump j)
    {
        trueJump = j;
    }

    void linkFalse(Jump j)
    {
        falseJump = j;
    }
    
    void generateStringPath(Assembler &masm)
    {
        const ValueRemat &lvr = ic.lvr;
        const ValueRemat &rvr = ic.rvr;

        JS_ASSERT_IF(lvr.isConstant(), lvr.isType(JSVAL_TYPE_STRING));
        JS_ASSERT_IF(rvr.isConstant(), rvr.isType(JSVAL_TYPE_STRING));

        if (!lvr.isType(JSVAL_TYPE_STRING)) {
            Jump lhsFail = masm.testString(Assembler::NotEqual, lvr.typeReg());
            linkToStub(lhsFail);
        }
        
        if (!rvr.isType(JSVAL_TYPE_STRING)) {
            Jump rhsFail = masm.testString(Assembler::NotEqual, rvr.typeReg());
            linkToStub(rhsFail);
        }

        RegisterID tmp = ic.tempReg;
        
        /* JSString::isAtom === (lengthAndFlags & ATOM_MASK == 0) */
        JS_STATIC_ASSERT(JSString::ATOM_FLAGS == 0);
        Imm32 atomMask(JSString::ATOM_MASK);
        
        masm.load32(Address(lvr.dataReg(), JSString::offsetOfLengthAndFlags()), tmp);
        Jump lhsNotAtomized = masm.branchTest32(Assembler::NonZero, tmp, atomMask);
        linkToStub(lhsNotAtomized);

        if (!rvr.isConstant()) {
            masm.load32(Address(rvr.dataReg(), JSString::offsetOfLengthAndFlags()), tmp);
            Jump rhsNotAtomized = masm.branchTest32(Assembler::NonZero, tmp, atomMask);
            linkToStub(rhsNotAtomized);
        }

        if (rvr.isConstant()) {
            JSString *str = rvr.value().toString();
            JS_ASSERT(str->isAtom());
            Jump test = masm.branchPtr(ic.cond, lvr.dataReg(), ImmPtr(str));
            linkTrue(test);
        } else {
            Jump test = masm.branchPtr(ic.cond, lvr.dataReg(), rvr.dataReg());
            linkTrue(test);
        }

        Jump fallthrough = masm.jump();
        linkFalse(fallthrough);
    }

    void generateObjectPath(Assembler &masm)
    {
        ValueRemat &lvr = ic.lvr;
        ValueRemat &rvr = ic.rvr;
        
        if (!lvr.isConstant() && !lvr.isType(JSVAL_TYPE_OBJECT)) {
            Jump lhsFail = masm.testObject(Assembler::NotEqual, lvr.typeReg());
            linkToStub(lhsFail);
        }
        
        if (!rvr.isConstant() && !rvr.isType(JSVAL_TYPE_OBJECT)) {
            Jump rhsFail = masm.testObject(Assembler::NotEqual, rvr.typeReg());
            linkToStub(rhsFail);
        }

        masm.loadObjClass(lvr.dataReg(), ic.tempReg);
        Jump lhsHasEq = masm.branchPtr(Assembler::NotEqual,
                                       Address(ic.tempReg, offsetof(Class, ext.equality)),
                                       ImmPtr(NULL));
        linkToStub(lhsHasEq);

        if (rvr.isConstant()) {
            JSObject *obj = &rvr.value().toObject();
            Jump test = masm.branchPtr(ic.cond, lvr.dataReg(), ImmPtr(obj));
            linkTrue(test);
        } else {
            Jump test = masm.branchPtr(ic.cond, lvr.dataReg(), rvr.dataReg());
            linkTrue(test);
        }

        Jump fallthrough = masm.jump();
        linkFalse(fallthrough);
    }

    bool linkForIC(Assembler &masm)
    {
        EqualityICLinker buffer(masm, f);
        if (!buffer.init(cx))
            return false;

        Repatcher repatcher(f.jit());

        /* Overwrite the call to the IC with a call to the stub. */
        JSC::FunctionPtr fptr(JS_FUNC_TO_DATA_PTR(void *, ic.stub));
        repatcher.relink(ic.stubCall, fptr);

        // Silently fail, the IC is disabled now.
        if (!buffer.verifyRange(f.jit()))
            return true;

        /* Set the targets of all type test failures to go to the stub. */
        for (size_t i = 0; i < jumpList.length(); i++)
            buffer.link(jumpList[i], ic.stubEntry);
        jumpList.clear();

        /* Set the targets for the the success and failure of the actual equality test. */
        buffer.link(trueJump, ic.target);
        buffer.link(falseJump, ic.fallThrough);

        CodeLocationLabel cs = buffer.finalize(f);

        /* Jump to the newly generated code instead of to the IC. */
        repatcher.relink(ic.jumpToStub, cs);

        return true;
    }

    bool update()
    {
        if (!ic.generated) {
            Assembler masm;
            Value rval = f.regs.sp[-1];
            Value lval = f.regs.sp[-2];
            
            if (rval.isObject() && lval.isObject()) {
                generateObjectPath(masm);
                ic.generated = true;
            } else if (rval.isString() && lval.isString()) {
                generateStringPath(masm);
                ic.generated = true;
            } else {
                return true;
            }

            return linkForIC(masm);
        }

        return true;
    }
};

JSBool JS_FASTCALL
ic::Equality(VMFrame &f, ic::EqualityICInfo *ic)
{
    EqualityCompiler cc(f, *ic);
    if (!cc.update())
        THROWV(JS_FALSE);

    return ic->stub(f);
}

static void * JS_FASTCALL
SlowCallFromIC(VMFrame &f, ic::CallICInfo *ic)
{
    stubs::SlowCall(f, ic->frameSize.getArgc(f));
    return NULL;
}

static void * JS_FASTCALL
SlowNewFromIC(VMFrame &f, ic::CallICInfo *ic)
{
    stubs::SlowNew(f, ic->frameSize.staticArgc());
    return NULL;
}

bool
NativeStubLinker::init(JSContext *cx)
{
    JSC::ExecutablePool *pool = LinkerHelper::init(cx);
    if (!pool)
        return false;

    NativeCallStub stub;
    stub.pc = pc;
    stub.pool = pool;
    stub.jump = locationOf(done);
    if (!jit->nativeCallStubs.append(stub)) {
        pool->release();
        return false;
    }

    return true;
}

/*
 * Generate epilogue code to run after a stub ABI call to a native or getter.
 * This checks for an exception, and either type checks the result against the
 * observed types for the opcode or loads the result into a register pair
 * (it will go through a type barrier afterwards).
 */
bool
mjit::NativeStubEpilogue(VMFrame &f, Assembler &masm, NativeStubLinker::FinalJump *result,
                         int32 initialFrameDepth, int32 vpOffset,
                         MaybeRegisterID typeReg, MaybeRegisterID dataReg)
{
    /* Reload fp, which may have been clobbered by restoreStackBase(). */
    masm.loadPtr(FrameAddress(VMFrame::offsetOfFp), JSFrameReg);

    Jump hasException = masm.branchTest32(Assembler::Zero, Registers::ReturnReg,
                                          Registers::ReturnReg);

    Address resultAddress(JSFrameReg, vpOffset);

    Vector<Jump> mismatches(f.cx);
    if (f.cx->typeInferenceEnabled() && !typeReg.isSet()) {
        /*
         * Test the result of this native against the known result type set for
         * the call. We don't assume knowledge about the types that natives can
         * return, except when generating specialized paths in FastBuiltins.
         */
        types::TypeSet *types = f.script()->analysis()->bytecodeTypes(f.pc());
        if (!masm.generateTypeCheck(f.cx, resultAddress, types, &mismatches))
            THROWV(false);
    }

    /*
     * Can no longer trigger recompilation in this stub, clear the stub rejoin
     * on the VMFrame.
     */
    masm.storePtr(ImmPtr(NULL), FrameAddress(offsetof(VMFrame, stubRejoin)));

    if (typeReg.isSet())
        masm.loadValueAsComponents(resultAddress, typeReg.reg(), dataReg.reg());

    /*
     * The final jump is a indirect on x64, so that we'll always be able
     * to repatch it to the interpoline later.
     */
    Label finished = masm.label();
#ifdef JS_CPU_X64
    JSC::MacroAssembler::DataLabelPtr done = masm.moveWithPatch(ImmPtr(NULL), Registers::ValueReg);
    masm.jump(Registers::ValueReg);
#else
    Jump done = masm.jump();
#endif

    /* Generate a call for type check failures on the native result. */
    if (!mismatches.empty()) {
        for (unsigned i = 0; i < mismatches.length(); i++)
            mismatches[i].linkTo(masm.label(), &masm);
        masm.addPtr(Imm32(vpOffset), JSFrameReg, Registers::ArgReg1);
        masm.fallibleVMCall(true, JS_FUNC_TO_DATA_PTR(void *, stubs::TypeBarrierReturn),
                            f.regs.pc, NULL, initialFrameDepth);
        masm.storePtr(ImmPtr(NULL), FrameAddress(offsetof(VMFrame, stubRejoin)));
        masm.jump().linkTo(finished, &masm);
    }

    /* Move JaegerThrowpoline into register for very far jump on x64. */
    hasException.linkTo(masm.label(), &masm);
    masm.storePtr(ImmPtr(NULL), FrameAddress(offsetof(VMFrame, stubRejoin)));
    masm.throwInJIT();

    *result = done;
    return true;
}

/*
 * Calls have an inline path and an out-of-line path. The inline path is used
 * in the fastest case: the method has JIT'd code, and |argc == nargs|.
 * 
 * The inline path and OOL path are separated by a guard on the identity of
 * the callee object. This guard starts as NULL and always fails on the first
 * hit. On the OOL path, the callee is verified to be both a function and a
 * scripted function. If these conditions hold, |ic::Call| is invoked.
 *
 * |ic::Call| first ensures that the callee has JIT code. If it doesn't, the
 * call to |ic::Call| is patched to a slow path. If it does have JIT'd code,
 * the following cases can occur:
 *
 *   1) args != nargs: The call to |ic::Call| is patched with a dynamically
 *      generated stub. This stub inlines a path that looks like:
 *      ----
 *      push frame
 *      if (callee is not compiled) {
 *          Compile(callee);
 *      }
 *      call callee->arityLabel
 *
 *      The arity label is a special entry point for correcting frames for
 *      arity mismatches.
 *
 *   2) args == nargs, and the inline call site was not patched yet.
 *      The guard dividing the two paths is patched to guard on the given
 *      function object identity, and the proceeding call is patched to
 *      directly call the JIT code.
 *
 *   3) args == nargs, and the inline call site was patched already.
 *      A small stub is created which extends the original guard to also
 *      guard on the JSFunction lying underneath the function object.
 *
 * If the OOL path does not have a scripted function, but does have a
 * scripted native, then a small stub is generated which inlines the native
 * invocation.
 */
class CallCompiler : public BaseCompiler
{
    VMFrame &f;
    CallICInfo &ic;
    bool callingNew;

  public:
    CallCompiler(VMFrame &f, CallICInfo &ic, bool callingNew)
      : BaseCompiler(f.cx), f(f), ic(ic), callingNew(callingNew)
    {
    }

    JSC::ExecutablePool *poolForSize(LinkerHelper &linker, CallICInfo::PoolIndex index)
    {
        JSC::ExecutablePool *ep = linker.init(f.cx);
        if (!ep)
            return NULL;
        JS_ASSERT(!ic.pools[index]);
        ic.pools[index] = ep;
        return ep;
    }

    void disable(JITScript *jit)
    {
        JSC::CodeLocationCall oolCall = ic.slowPathStart.callAtOffset(ic.oolCallOffset);
        Repatcher repatch(jit);
        JSC::FunctionPtr fptr = callingNew
                                ? JSC::FunctionPtr(JS_FUNC_TO_DATA_PTR(void *, SlowNewFromIC))
                                : JSC::FunctionPtr(JS_FUNC_TO_DATA_PTR(void *, SlowCallFromIC));
        repatch.relink(oolCall, fptr);
    }

    bool generateFullCallStub(JITScript *from, JSScript *script, uint32 flags)
    {
        /*
         * Create a stub that works with arity mismatches. Like the fast-path,
         * this allocates a frame on the caller side, but also performs extra
         * checks for compilability. Perhaps this should be a separate, shared
         * trampoline, but for now we generate it dynamically.
         */
        Assembler masm;
        InlineFrameAssembler inlFrame(masm, ic, flags);
        RegisterID t0 = inlFrame.tempRegs.takeAnyReg().reg();

        /* Generate the inline frame creation. */
        void *ncode = ic.funGuard.labelAtOffset(ic.joinPointOffset).executableAddress();
        inlFrame.assemble(ncode, f.pc());

<<<<<<< HEAD
        /* funObjReg is still valid. Check if a compilation is needed. */
        Address scriptAddr(ic.funObjReg, JSFunction::offsetOfNativeOrScript());
=======
        /* funPtrReg is still valid. Check if a compilation is needed. */
        Address scriptAddr(ic.funPtrReg, offsetof(JSFunction, u) +
                           offsetof(JSFunction::U::Scripted, script_));
>>>>>>> 33bf9ee4
        masm.loadPtr(scriptAddr, t0);

        /*
         * Test if script->nmap is NULL - same as checking ncode, but faster
         * here since ncode has two failure modes and we need to load out of
         * nmap anyway.
         */
        size_t offset = callingNew
                        ? offsetof(JSScript, jitArityCheckCtor)
                        : offsetof(JSScript, jitArityCheckNormal);
        masm.loadPtr(Address(t0, offset), t0);
        Jump hasCode = masm.branchPtr(Assembler::Above, t0, ImmPtr(JS_UNJITTABLE_SCRIPT));

        /*
         * Write the rejoin state to indicate this is a compilation call made
         * from an IC (the recompiler cannot detect calls made from ICs
         * automatically).
         */
        masm.storePtr(ImmPtr((void *) ic.frameSize.rejoinState(f.pc(), false)),
                      FrameAddress(offsetof(VMFrame, stubRejoin)));

        masm.bumpStubCounter(f.script(), f.pc(), Registers::tempCallReg());

        /* Try and compile. On success we get back the nmap pointer. */
        void *compilePtr = JS_FUNC_TO_DATA_PTR(void *, stubs::CompileFunction);
        DataLabelPtr inlined;
        if (ic.frameSize.isStatic()) {
            masm.move(Imm32(ic.frameSize.staticArgc()), Registers::ArgReg1);
            masm.fallibleVMCall(cx->typeInferenceEnabled(),
                                compilePtr, f.regs.pc, &inlined, ic.frameSize.staticLocalSlots());
        } else {
            masm.load32(FrameAddress(offsetof(VMFrame, u.call.dynamicArgc)), Registers::ArgReg1);
            masm.fallibleVMCall(cx->typeInferenceEnabled(),
                                compilePtr, f.regs.pc, &inlined, -1);
        }

        Jump notCompiled = masm.branchTestPtr(Assembler::Zero, Registers::ReturnReg,
                                              Registers::ReturnReg);
        masm.loadPtr(FrameAddress(offsetof(VMFrame, regs.sp)), JSFrameReg);

        /* Compute the value of ncode to use at this call site. */
        ncode = (uint8 *) f.jit()->code.m_code.executableAddress() + ic.call->codeOffset;
        masm.storePtr(ImmPtr(ncode), Address(JSFrameReg, StackFrame::offsetOfNcode()));

        masm.jump(Registers::ReturnReg);

        hasCode.linkTo(masm.label(), &masm);

        /* Get nmap[ARITY], set argc, call. */
        if (ic.frameSize.isStatic())
            masm.move(Imm32(ic.frameSize.staticArgc()), JSParamReg_Argc);
        else
            masm.load32(FrameAddress(offsetof(VMFrame, u.call.dynamicArgc)), JSParamReg_Argc);
        masm.jump(t0);

        LinkerHelper linker(masm, JSC::METHOD_CODE);
        JSC::ExecutablePool *ep = poolForSize(linker, CallICInfo::Pool_ScriptStub);
        if (!ep)
            return false;

        if (!linker.verifyRange(from)) {
            disable(from);
            return true;
        }

        linker.link(notCompiled, ic.slowPathStart.labelAtOffset(ic.slowJoinOffset));
        JSC::CodeLocationLabel cs = linker.finalize(f);

        JaegerSpew(JSpew_PICs, "generated CALL stub %p (%lu bytes)\n", cs.executableAddress(),
                   (unsigned long) masm.size());

        if (f.regs.inlined()) {
            JSC::LinkBuffer code((uint8 *) cs.executableAddress(), masm.size(), JSC::METHOD_CODE);
            code.patch(inlined, f.regs.inlined());
        }

        Repatcher repatch(from);
        JSC::CodeLocationJump oolJump = ic.slowPathStart.jumpAtOffset(ic.oolJumpOffset);
        repatch.relink(oolJump, cs);

        return true;
    }

    bool patchInlinePath(JITScript *from, JSScript *script, JSObject *obj)
    {
        JS_ASSERT(ic.frameSize.isStatic());
        JITScript *jit = script->getJIT(callingNew);

        /* Very fast path. */
        Repatcher repatch(from);

        /*
         * Use the arguments check entry if this is a monitored call, we might
         * not have accounted for all possible argument types.
         */
        void *entry = ic.typeMonitored ? jit->argsCheckEntry : jit->fastEntry;

        if (!repatch.canRelink(ic.funGuard.jumpAtOffset(ic.hotJumpOffset),
                               JSC::CodeLocationLabel(entry))) {
            return false;
        }

        ic.fastGuardedObject = obj;
        JS_APPEND_LINK(&ic.links, &jit->callers);

        repatch.repatch(ic.funGuard, obj);
        repatch.relink(ic.funGuard.jumpAtOffset(ic.hotJumpOffset),
                       JSC::CodeLocationLabel(entry));

        JaegerSpew(JSpew_PICs, "patched CALL path %p (obj: %p)\n",
                   ic.funGuard.executableAddress(),
                   static_cast<void*>(ic.fastGuardedObject));

        return true;
    }

    bool generateStubForClosures(JITScript *from, JSObject *obj)
    {
        JS_ASSERT(ic.frameSize.isStatic());

        /* Slightly less fast path - guard on fun->script() instead. */
        Assembler masm;

        Registers tempRegs(Registers::AvailRegs);
        tempRegs.takeReg(ic.funObjReg);

        RegisterID t0 = tempRegs.takeAnyReg().reg();

        /* Guard that it's actually a function object. */
        Jump claspGuard = masm.testObjClass(Assembler::NotEqual, ic.funObjReg, t0, &FunctionClass);

        /* Guard that it's the same script. */
        Address scriptAddr(ic.funObjReg, JSFunction::offsetOfNativeOrScript());
        Jump funGuard = masm.branchPtr(Assembler::NotEqual, scriptAddr,
                                       ImmPtr(obj->toFunction()->script()));
        Jump done = masm.jump();

        LinkerHelper linker(masm, JSC::METHOD_CODE);
        JSC::ExecutablePool *ep = poolForSize(linker, CallICInfo::Pool_ClosureStub);
        if (!ep)
            return false;

        ic.hasJsFunCheck = true;

        if (!linker.verifyRange(from)) {
            disable(from);
            return true;
        }

        linker.link(claspGuard, ic.slowPathStart);
        linker.link(funGuard, ic.slowPathStart);
        linker.link(done, ic.funGuard.labelAtOffset(ic.hotPathOffset));
        JSC::CodeLocationLabel cs = linker.finalize(f);

        JaegerSpew(JSpew_PICs, "generated CALL closure stub %p (%lu bytes)\n",
                   cs.executableAddress(), (unsigned long) masm.size());

        Repatcher repatch(from);
        repatch.relink(ic.funJump, cs);

        return true;
    }

    bool generateNativeStub()
    {
        JITScript *jit = f.jit();

        /* Snapshot the frameDepth before SplatApplyArgs modifies it. */
        uintN initialFrameDepth = f.regs.sp - f.fp()->slots();

        /*
         * SplatApplyArgs has not been called, so we call it here before
         * potentially touching f.u.call.dynamicArgc.
         */
        CallArgs args;
        if (ic.frameSize.isStatic()) {
            JS_ASSERT(f.regs.sp - f.fp()->slots() == (int)ic.frameSize.staticLocalSlots());
            args = CallArgsFromSp(ic.frameSize.staticArgc(), f.regs.sp);
        } else {
            JS_ASSERT(!f.regs.inlined());
            JS_ASSERT(*f.regs.pc == JSOP_FUNAPPLY && GET_ARGC(f.regs.pc) == 2);
            if (!ic::SplatApplyArgs(f))       /* updates regs.sp */
                THROWV(true);
            args = CallArgsFromSp(f.u.call.dynamicArgc, f.regs.sp);
        }

        JSFunction *fun;
        if (!IsFunctionObject(args.calleev(), &fun))
            return false;

        if ((!callingNew && !fun->isNative()) || (callingNew && !fun->isConstructor()))
            return false;

        if (callingNew)
            args.thisv().setMagicWithObjectOrNullPayload(NULL);

        RecompilationMonitor monitor(cx);

        if (!CallJSNative(cx, fun->u.n.native, args))
            THROWV(true);

        types::TypeScript::Monitor(f.cx, f.script(), f.pc(), args.rval());

        /* Don't touch the IC if the call triggered a recompilation. */
        if (monitor.recompiled())
            return true;

        /* Right now, take slow-path for IC misses or multiple stubs. */
        if (ic.fastGuardedNative || ic.hasJsFunCheck)
            return true;

        /* Don't generate native MICs within inlined frames, we can't recompile them yet. */
        if (f.regs.inlined())
            return true;

        /* Native MIC needs to warm up first. */
        if (!ic.hit) {
            ic.hit = true;
            return true;
        }

        /* Generate fast-path for calling this native. */
        Assembler masm;

        /* Guard on the function object identity, for now. */
        Jump funGuard = masm.branchPtr(Assembler::NotEqual, ic.funObjReg, ImmPtr(fun));

        /*
         * Write the rejoin state for the recompiler to use if this call
         * triggers recompilation. Natives use a different stack address to
         * store the return value than FASTCALLs, and without additional
         * information we cannot tell which one is active on a VMFrame.
         */
        masm.storePtr(ImmPtr((void *) ic.frameSize.rejoinState(f.pc(), true)),
                      FrameAddress(offsetof(VMFrame, stubRejoin)));

        /* N.B. After this call, the frame will have a dynamic frame size. */
        if (ic.frameSize.isDynamic()) {
            masm.bumpStubCounter(f.script(), f.pc(), Registers::tempCallReg());
            masm.fallibleVMCall(cx->typeInferenceEnabled(),
                                JS_FUNC_TO_DATA_PTR(void *, ic::SplatApplyArgs),
                                f.regs.pc, NULL, initialFrameDepth);
        }

        Registers tempRegs = Registers::tempCallRegMask();
        RegisterID t0 = tempRegs.takeAnyReg().reg();
        masm.bumpStubCounter(f.script(), f.pc(), t0);

        int32 storeFrameDepth = ic.frameSize.isStatic() ? initialFrameDepth : -1;
        masm.setupFallibleABICall(cx->typeInferenceEnabled(), f.regs.pc, storeFrameDepth);

        /* Grab cx. */
#ifdef JS_CPU_X86
        RegisterID cxReg = tempRegs.takeAnyReg().reg();
#else
        RegisterID cxReg = Registers::ArgReg0;
#endif
        masm.loadPtr(FrameAddress(offsetof(VMFrame, cx)), cxReg);

        /*
         * Compute vp. This will always be at the same offset from fp for a
         * given callsite, regardless of any dynamically computed argc,
         * so get that offset from the active call.
         */
#ifdef JS_CPU_X86
        RegisterID vpReg = t0;
#else
        RegisterID vpReg = Registers::ArgReg2;
#endif
        uint32 vpOffset = (uint32) ((char *) args.base() - (char *) f.fp());
        masm.addPtr(Imm32(vpOffset), JSFrameReg, vpReg);

        /* Compute argc. */
        MaybeRegisterID argcReg;
        if (!ic.frameSize.isStatic()) {
            argcReg = tempRegs.takeAnyReg().reg();
            masm.load32(FrameAddress(offsetof(VMFrame, u.call.dynamicArgc)), argcReg.reg());
        }

        /* Mark vp[1] as magic for |new|. */
        if (callingNew) {
            Value v;
            v.setMagicWithObjectOrNullPayload(NULL);
            masm.storeValue(v, Address(vpReg, sizeof(Value)));
        }

        masm.restoreStackBase();
        masm.setupABICall(Registers::NormalCall, 3);
        masm.storeArg(2, vpReg);
        if (ic.frameSize.isStatic())
            masm.storeArg(1, ImmIntPtr(intptr_t(ic.frameSize.staticArgc())));
        else
            masm.storeArg(1, argcReg.reg());
        masm.storeArg(0, cxReg);

        js::Native native = fun->u.n.native;

        /*
         * Call RegExp.test instead of exec if the result will not be used or
         * will only be used to test for existence. Note that this will not
         * break inferred types for the call's result and any subsequent test,
         * as RegExp.exec has a type handler with unknown result.
         */
        if (native == regexp_exec && !CallResultEscapes(f.pc()))
            native = regexp_test;

        masm.callWithABI(JS_FUNC_TO_DATA_PTR(void *, native), false);

        NativeStubLinker::FinalJump done;
        if (!NativeStubEpilogue(f, masm, &done, initialFrameDepth, vpOffset, MaybeRegisterID(), MaybeRegisterID()))
            return false;
        NativeStubLinker linker(masm, f.jit(), f.regs.pc, done);
        if (!linker.init(f.cx))
            THROWV(true);

        if (!linker.verifyRange(jit)) {
            disable(jit);
            return true;
        }

        linker.patchJump(ic.slowPathStart.labelAtOffset(ic.slowJoinOffset));

        ic.fastGuardedNative = fun;

        linker.link(funGuard, ic.slowPathStart);
        JSC::CodeLocationLabel start = linker.finalize(f);

        JaegerSpew(JSpew_PICs, "generated native CALL stub %p (%lu bytes)\n",
                   start.executableAddress(), (unsigned long) masm.size());

        Repatcher repatch(jit);
        repatch.relink(ic.funJump, start);

        return true;
    }

    void *update()
    {
        StackFrame *fp = f.fp();
        JITScript *jit = fp->jit();
        RecompilationMonitor monitor(cx);

        bool lowered = ic.frameSize.lowered(f.pc());
        JS_ASSERT_IF(lowered, !callingNew);

        stubs::UncachedCallResult ucr;
        if (callingNew)
            stubs::UncachedNewHelper(f, ic.frameSize.staticArgc(), &ucr);
        else
            stubs::UncachedCallHelper(f, ic.frameSize.getArgc(f), lowered, &ucr);

        // Watch out in case the IC was invalidated by a recompilation on the calling
        // script. This can happen either if the callee is executed or if it compiles
        // and the compilation has a static overflow.
        if (monitor.recompiled())
            return ucr.codeAddr;

        // If the function cannot be jitted (generally unjittable or empty script),
        // patch this site to go to a slow path always.
        if (!ucr.codeAddr) {
            if (ucr.unjittable)
                disable(jit);
            return NULL;
        }
            
        JSFunction *fun = ucr.fun;
        JS_ASSERT(fun);
        JSScript *script = fun->script();
        JS_ASSERT(script);

        uint32 flags = callingNew ? StackFrame::CONSTRUCTING : 0;

        if (!ic.hit) {
            ic.hit = true;
            return ucr.codeAddr;
        }

        if (!ic.frameSize.isStatic() || ic.frameSize.staticArgc() != fun->nargs) {
            if (!generateFullCallStub(jit, script, flags))
                THROWV(NULL);
        } else {
            if (!ic.fastGuardedObject && patchInlinePath(jit, script, fun)) {
                // Nothing, done.
            } else if (ic.fastGuardedObject &&
                       !ic.hasJsFunCheck &&
                       !ic.fastGuardedNative &&
                       ic.fastGuardedObject->toFunction()->script() == fun->script()) {
                /*
                 * Note: Multiple "function guard" stubs are not yet
                 * supported, thus the fastGuardedNative check.
                 */
                if (!generateStubForClosures(jit, fun))
                    THROWV(NULL);
            } else {
                if (!generateFullCallStub(jit, script, flags))
                    THROWV(NULL);
            }
        }

        return ucr.codeAddr;
    }
};

void * JS_FASTCALL
ic::Call(VMFrame &f, CallICInfo *ic)
{
    CallCompiler cc(f, *ic, false);
    return cc.update();
}

void * JS_FASTCALL
ic::New(VMFrame &f, CallICInfo *ic)
{
    CallCompiler cc(f, *ic, true);
    return cc.update();
}

void * JS_FASTCALL
ic::NativeCall(VMFrame &f, CallICInfo *ic)
{
    CallCompiler cc(f, *ic, false);
    if (!cc.generateNativeStub())
        stubs::SlowCall(f, ic->frameSize.getArgc(f));
    return NULL;
}

void * JS_FASTCALL
ic::NativeNew(VMFrame &f, CallICInfo *ic)
{
    CallCompiler cc(f, *ic, true);
    if (!cc.generateNativeStub())
        stubs::SlowNew(f, ic->frameSize.staticArgc());
    return NULL;
}

static JS_ALWAYS_INLINE bool
BumpStack(VMFrame &f, uintN inc)
{
    if (f.regs.sp + inc < f.stackLimit)
        return true;
    return f.cx->stack.space().tryBumpLimit(f.cx, f.regs.sp, inc, &f.stackLimit);
}

/*
 * SplatApplyArgs is only called for expressions of the form |f.apply(x, y)|.
 * Additionally, the callee has already been checked to be the native apply.
 * All successful paths through SplatApplyArgs must set f.u.call.dynamicArgc
 * and f.regs.sp.
 */
JSBool JS_FASTCALL
ic::SplatApplyArgs(VMFrame &f)
{
    JSContext *cx = f.cx;
    JS_ASSERT(!f.regs.inlined());
    JS_ASSERT(GET_ARGC(f.regs.pc) == 2);

    /*
     * The lazyArgsObj flag indicates an optimized call |f.apply(x, arguments)|
     * where the args obj has not been created or pushed on the stack. Thus,
     * if lazyArgsObj is set, the stack for |f.apply(x, arguments)| is:
     *
     *  | Function.prototype.apply | f | x |
     *
     * Otherwise, if !lazyArgsObj, the stack is a normal 2-argument apply:
     *
     *  | Function.prototype.apply | f | x | arguments |
     */
    if (f.u.call.lazyArgsObj) {
        Value *vp = f.regs.sp - 3;
        JS_ASSERT(JS_CALLEE(cx, vp).toObject().toFunction()->u.n.native == js_fun_apply);

        StackFrame *fp = f.regs.fp();
        if (!fp->hasOverriddenArgs()) {
            uintN n;
            if (!fp->hasArgsObj()) {
                /* Extract the common/fast path where there is no args obj. */
                n = fp->numActualArgs();
                if (!BumpStack(f, n))
                    THROWV(false);
                Value *argv = JS_ARGV(cx, vp + 1 /* vp[1]'s argv */);
                f.regs.sp += n;
                fp->forEachCanonicalActualArg(CopyTo(argv));
            } else {
                /* Simulate the argument-pushing part of js_fun_apply: */
                JSObject *aobj = &fp->argsObj();

                /* Steps 4-5 */
                uintN length;
                if (!js_GetLengthProperty(cx, aobj, &length))
                    THROWV(false);

                /* Step 6. */
                if (length > StackSpace::ARGS_LENGTH_MAX) {
                    JS_ReportErrorNumber(cx, js_GetErrorMessage, NULL,
                                         JSMSG_TOO_MANY_FUN_APPLY_ARGS);
                    THROWV(false);
                }

                n = length;
                if (!BumpStack(f, n))
                    THROWV(false);

                /* Steps 7-8 */
                Value *argv = JS_ARGV(cx, &vp[1]);  /* vp[1] is the callee */
                f.regs.sp += n;  /* GetElements may reenter, so inc early. */
                if (!GetElements(cx, aobj, n, argv))
                    THROWV(false);
            }

            f.u.call.dynamicArgc = n;
            return true;
        }

        /*
         * Push the arguments value so that the stack matches the !lazyArgsObj
         * stack state described above.
         */
        f.regs.sp++;
        if (!js_GetArgsValue(cx, fp, &vp[3]))
            THROWV(false);
    }

    Value *vp = f.regs.sp - 4;
    JS_ASSERT(JS_CALLEE(cx, vp).toObject().toFunction()->u.n.native == js_fun_apply);

    /*
     * This stub should mimic the steps taken by js_fun_apply. Step 1 and part
     * of Step 2 have already been taken care of by calling jit code.
     */

    /* Step 2 (part 2). */
    if (vp[3].isNullOrUndefined()) {
        f.regs.sp--;
        f.u.call.dynamicArgc = 0;
        return true;
    }

    /* Step 3. */
    if (!vp[3].isObject()) {
        JS_ReportErrorNumber(cx, js_GetErrorMessage, NULL, JSMSG_BAD_APPLY_ARGS, js_apply_str);
        THROWV(false);
    }

    /* Steps 4-5. */
    JSObject *aobj = &vp[3].toObject();
    jsuint length;
    if (!js_GetLengthProperty(cx, aobj, &length))
        THROWV(false);

    JS_ASSERT(!JS_ON_TRACE(cx));

    /* Step 6. */
    if (length > StackSpace::ARGS_LENGTH_MAX) {
        JS_ReportErrorNumber(cx, js_GetErrorMessage, NULL,
                             JSMSG_TOO_MANY_FUN_APPLY_ARGS);
        THROWV(false);
    }

    intN delta = length - 1;
    if (delta > 0 && !BumpStack(f, delta))
        THROWV(false);
    f.regs.sp += delta;

    /* Steps 7-8. */
    if (!GetElements(cx, aobj, length, f.regs.sp - length))
        THROWV(false);

    f.u.call.dynamicArgc = length;
    return true;
}

void
ic::GenerateArgumentCheckStub(VMFrame &f)
{
    JS_ASSERT(f.cx->typeInferenceEnabled());

    JITScript *jit = f.jit();
    StackFrame *fp = f.fp();
    JSFunction *fun = fp->fun();
    JSScript *script = fun->script();

    if (jit->argsCheckPool)
        jit->resetArgsCheck();

    Assembler masm;
    Vector<Jump> mismatches(f.cx);

    if (!f.fp()->isConstructing()) {
        types::TypeSet *types = types::TypeScript::ThisTypes(script);
        Address address(JSFrameReg, StackFrame::offsetOfThis(fun));
        if (!masm.generateTypeCheck(f.cx, address, types, &mismatches))
            return;
    }

    for (unsigned i = 0; i < fun->nargs; i++) {
        types::TypeSet *types = types::TypeScript::ArgTypes(script, i);
        Address address(JSFrameReg, StackFrame::offsetOfFormalArg(fun, i));
        if (!masm.generateTypeCheck(f.cx, address, types, &mismatches))
            return;
    }

    Jump done = masm.jump();

    LinkerHelper linker(masm, JSC::METHOD_CODE);
    JSC::ExecutablePool *ep = linker.init(f.cx);
    if (!ep)
        return;
    jit->argsCheckPool = ep;

    if (!linker.verifyRange(jit)) {
        jit->resetArgsCheck();
        return;
    }

    for (unsigned i = 0; i < mismatches.length(); i++)
        linker.link(mismatches[i], jit->argsCheckStub);
    linker.link(done, jit->argsCheckFallthrough);

    JSC::CodeLocationLabel cs = linker.finalize(f);

    JaegerSpew(JSpew_PICs, "generated ARGS CHECK stub %p (%lu bytes)\n",
               cs.executableAddress(), (unsigned long)masm.size());

    Repatcher repatch(jit);
    repatch.relink(jit->argsCheckJump, cs);
}

void
JITScript::resetArgsCheck()
{
    argsCheckPool->release();
    argsCheckPool = NULL;

    Repatcher repatch(this);
    repatch.relink(argsCheckJump, argsCheckStub);
}

void
JITScript::purgeMICs()
{
    if (!nGetGlobalNames || !nSetGlobalNames)
        return;

    Repatcher repatch(this);

    ic::GetGlobalNameIC *getGlobalNames_ = getGlobalNames();
    for (uint32 i = 0; i < nGetGlobalNames; i++) {
        ic::GetGlobalNameIC &ic = getGlobalNames_[i];
        JSC::CodeLocationDataLabelPtr label = ic.fastPathStart.dataLabelPtrAtOffset(ic.shapeOffset);
        repatch.repatch(label, NULL);
    }

    ic::SetGlobalNameIC *setGlobalNames_ = setGlobalNames();
    for (uint32 i = 0; i < nSetGlobalNames; i++) {
        ic::SetGlobalNameIC &ic = setGlobalNames_[i];
        ic.patchInlineShapeGuard(repatch, NULL);

        if (ic.hasExtraStub) {
            Repatcher repatcher(ic.extraStub);
            ic.patchExtraShapeGuard(repatcher, NULL);
        }
    }
}

void
ic::PurgeMICs(JSContext *cx, JSScript *script)
{
    if (script->jitNormal)
        script->jitNormal->purgeMICs();
    if (script->jitCtor)
        script->jitCtor->purgeMICs();
}

void
JITScript::nukeScriptDependentICs()
{
    if (!nCallICs)
        return;

    Repatcher repatcher(this);

    ic::CallICInfo *callICs_ = callICs();
    for (uint32 i = 0; i < nCallICs; i++) {
        ic::CallICInfo &ic = callICs_[i];
        if (!ic.fastGuardedObject)
            continue;
        repatcher.repatch(ic.funGuard, NULL);
        repatcher.relink(ic.funJump, ic.slowPathStart);
        ic.releasePool(CallICInfo::Pool_ClosureStub);
        ic.fastGuardedObject = NULL;
        ic.hasJsFunCheck = false;
    }
}

void
JITScript::sweepCallICs(JSContext *cx, bool purgeAll)
{
    Repatcher repatcher(this);

    /*
     * If purgeAll is set, purge stubs in the script except those covered by PurgePICs
     * (which is always called during GC). We want to remove references which can keep
     * alive pools that we are trying to destroy (see JSCompartment::sweep).
     */

    ic::CallICInfo *callICs_ = callICs();
    for (uint32 i = 0; i < nCallICs; i++) {
        ic::CallICInfo &ic = callICs_[i];

        /*
         * If the object is unreachable, we're guaranteed not to be currently
         * executing a stub generated by a guard on that object. This lets us
         * precisely GC call ICs while keeping the identity guard safe.
         */
        bool fastFunDead = ic.fastGuardedObject &&
            (purgeAll || IsAboutToBeFinalized(cx, ic.fastGuardedObject));
        bool hasNative = ic.fastGuardedNative != NULL;

        /*
         * There are three conditions where we need to relink:
         * (1) purgeAll is true.
         * (2) There is a native stub. These have a NativeCallStub, which will
         *     all be released if the compartment has no code on the stack.
         * (3) The fastFun is dead *and* there is a closure stub.
         *
         * Note although both objects can be non-NULL, there can only be one
         * of [closure, native] stub per call IC.
         */
        if (purgeAll || hasNative || (fastFunDead && ic.hasJsFunCheck)) {
            repatcher.relink(ic.funJump, ic.slowPathStart);
            ic.hit = false;
        }

        if (fastFunDead) {
            repatcher.repatch(ic.funGuard, NULL);
            ic.purgeGuardedObject();
        }

        if (hasNative)
            ic.fastGuardedNative = NULL;

        if (purgeAll) {
            ic.releasePool(CallICInfo::Pool_ScriptStub);
            JSC::CodeLocationJump oolJump = ic.slowPathStart.jumpAtOffset(ic.oolJumpOffset);
            JSC::CodeLocationLabel icCall = ic.slowPathStart.labelAtOffset(ic.icCallOffset);
            repatcher.relink(oolJump, icCall);
        }
    }

    /* The arguments type check IC can refer to type objects which might be swept. */
    if (argsCheckPool)
        resetArgsCheck();

    if (purgeAll) {
        /* Purge ICs generating stubs into execPools. */
        uint32 released = 0;

        ic::EqualityICInfo *equalityICs_ = equalityICs();
        for (uint32 i = 0; i < nEqualityICs; i++) {
            ic::EqualityICInfo &ic = equalityICs_[i];
            if (!ic.generated)
                continue;

            JSC::FunctionPtr fptr(JS_FUNC_TO_DATA_PTR(void *, ic::Equality));
            repatcher.relink(ic.stubCall, fptr);
            repatcher.relink(ic.jumpToStub, ic.stubEntry);

            ic.generated = false;
            released++;
        }

        ic::SetGlobalNameIC *setGlobalNames_ = setGlobalNames();
        for (uint32 i = 0; i < nSetGlobalNames; i ++) {
            ic::SetGlobalNameIC &ic = setGlobalNames_[i];
            if (!ic.hasExtraStub)
                continue;
            repatcher.relink(ic.fastPathStart.jumpAtOffset(ic.inlineShapeJump), ic.slowPathStart);
            ic.hasExtraStub = false;
            released++;
        }

        JS_ASSERT(released == execPools.length());
        for (uint32 i = 0; i < released; i++)
            execPools[i]->release();
        execPools.clear();
    }
}

void
ic::SweepCallICs(JSContext *cx, JSScript *script, bool purgeAll)
{
    if (script->jitNormal)
        script->jitNormal->sweepCallICs(cx, purgeAll);
    if (script->jitCtor)
        script->jitCtor->sweepCallICs(cx, purgeAll);
}

#endif /* JS_MONOIC */
<|MERGE_RESOLUTION|>--- conflicted
+++ resolved
@@ -168,106 +168,6 @@
 }
 
 static LookupStatus
-<<<<<<< HEAD
-=======
-UpdateSetGlobalNameStub(VMFrame &f, ic::SetGlobalNameIC *ic, JSObject *obj, const Shape *shape)
-{
-    Repatcher repatcher(ic->extraStub);
-
-    ic->patchExtraShapeGuard(repatcher, obj->shape());
-
-    uint32 index = obj->dynamicSlotIndex(shape->slot);
-    JSC::CodeLocationLabel label(JSC::MacroAssemblerCodePtr(ic->extraStub.start()));
-    label = label.labelAtOffset(ic->extraStoreOffset);
-    repatcher.patchAddressOffsetForValueStore(label, index * sizeof(Value),
-                                              ic->vr.isTypeKnown());
-
-    return Lookup_Cacheable;
-}
-
-static LookupStatus
-AttachSetGlobalNameStub(VMFrame &f, ic::SetGlobalNameIC *ic, JSObject *obj, const Shape *shape)
-{
-    Assembler masm;
-
-    Label start = masm.label();
-
-    DataLabel32 shapeLabel;
-    Jump guard = masm.branch32WithPatch(Assembler::NotEqual, ic->shapeReg, Imm32(obj->shape()),
-                                        shapeLabel);
-
-    /* A constant object needs rematerialization. */
-    if (ic->objConst)
-        masm.move(ImmPtr(obj), ic->objReg);
-
-    JS_ASSERT(obj->branded());
-
-    /*
-     * Load obj->slots. If ic->objConst, then this clobbers objReg, because
-     * ic->objReg == ic->shapeReg.
-     */
-    JS_ASSERT(!obj->isFixedSlot(shape->slot));
-    masm.loadPtr(Address(ic->objReg, JSObject::offsetOfSlots()), ic->shapeReg);
-
-    /* Test if overwriting a function-tagged slot. */
-    Address slot(ic->shapeReg, sizeof(Value) * obj->dynamicSlotIndex(shape->slot));
-    Jump isNotObject = masm.testObject(Assembler::NotEqual, slot);
-
-    /* Now, test if the object is a function object. */
-    masm.loadPayload(slot, ic->shapeReg);
-    Jump isFun = masm.testFunction(Assembler::Equal, ic->shapeReg);
-
-    /* Restore shapeReg to obj->slots, since we clobbered it. */
-    if (ic->objConst)
-        masm.move(ImmPtr(obj), ic->objReg);
-    masm.loadPtr(Address(ic->objReg, JSObject::offsetOfSlots()), ic->shapeReg);
-
-    /* If the object test fails, shapeReg is still obj->slots. */
-    isNotObject.linkTo(masm.label(), &masm);
-    DataLabel32 store = masm.storeValueWithAddressOffsetPatch(ic->vr, slot);
-
-    Jump done = masm.jump();
-
-    JITScript *jit = f.jit();
-    LinkerHelper linker(masm, JSC::METHOD_CODE);
-    JSC::ExecutablePool *ep = linker.init(f.cx);
-    if (!ep)
-        return Lookup_Error;
-    if (!jit->execPools.append(ep)) {
-        ep->release();
-        js_ReportOutOfMemory(f.cx);
-        return Lookup_Error;
-    }
-
-    if (!linker.verifyRange(jit))
-        return Lookup_Uncacheable;
-
-    linker.link(done, ic->fastPathStart.labelAtOffset(ic->fastRejoinOffset));
-    linker.link(guard, ic->slowPathStart);
-    linker.link(isFun, ic->slowPathStart);
-
-    JSC::CodeLocationLabel cs = linker.finalize(f);
-    JaegerSpew(JSpew_PICs, "generated setgname stub at %p\n", cs.executableAddress());
-
-    Repatcher repatcher(f.jit());
-    repatcher.relink(ic->fastPathStart.jumpAtOffset(ic->inlineShapeJump), cs);
-
-    int offset = linker.locationOf(shapeLabel) - linker.locationOf(start);
-    ic->extraShapeGuard = offset;
-    JS_ASSERT(ic->extraShapeGuard == offset);
-
-    ic->extraStub = JSC::JITCode(cs.executableAddress(), linker.size());
-    offset = linker.locationOf(store) - linker.locationOf(start);
-    ic->extraStoreOffset = offset;
-    JS_ASSERT(ic->extraStoreOffset == offset);
-
-    ic->hasExtraStub = true;
-
-    return Lookup_Cacheable;
-}
-
-static LookupStatus
->>>>>>> 33bf9ee4
 UpdateSetGlobalName(VMFrame &f, ic::SetGlobalNameIC *ic, JSObject *obj, const Shape *shape)
 {
     /* Give globals a chance to appear. */
@@ -713,14 +613,8 @@
         void *ncode = ic.funGuard.labelAtOffset(ic.joinPointOffset).executableAddress();
         inlFrame.assemble(ncode, f.pc());
 
-<<<<<<< HEAD
         /* funObjReg is still valid. Check if a compilation is needed. */
         Address scriptAddr(ic.funObjReg, JSFunction::offsetOfNativeOrScript());
-=======
-        /* funPtrReg is still valid. Check if a compilation is needed. */
-        Address scriptAddr(ic.funPtrReg, offsetof(JSFunction, u) +
-                           offsetof(JSFunction::U::Scripted, script_));
->>>>>>> 33bf9ee4
         masm.loadPtr(scriptAddr, t0);
 
         /*
